"""Base classes for problem-solver pairs and I/O/plotting helper functions."""

from __future__ import annotations

import importlib
import itertools
import logging
import pickle
import subprocess
import time
from enum import Enum
from pathlib import Path
from typing import TYPE_CHECKING

import matplotlib.pyplot as plt
import numpy as np
import pandas as pd
from joblib import Parallel, delayed

import simopt.curve_utils as curve_utils
import simopt.directory as directory
from mrg32k3a.mrg32k3a import MRG32k3a
from simopt.base import ObjectiveType, Problem, Solution, Solver, VariableType
from simopt.curve import (
    Curve,
    CurveType,
)
from simopt.utils import make_nonzero, resolve_file_path

# Workaround for AutoAPI
model_directory = directory.model_directory
problem_directory = directory.problem_directory
solver_directory = directory.solver_directory


# Imports exclusively used when type checking
# Prevents imports from being executed at runtime
if TYPE_CHECKING:
    from typing import Literal

    from matplotlib.lines import Line2D as Line2D
    from pandas import DataFrame as DataFrame

# Setup the experiment directory
SIMOPT_TOPLEVEL = Path(__file__).resolve().parent.parent
EXPERIMENT_DIR = SIMOPT_TOPLEVEL / "experiments" / time.strftime("%Y-%m-%d_%H-%M-%S")
# Make sure the experiment directory gets created
# TODO: move this into __init__


class ProblemSolver:
    """Base class for running one solver on one problem."""

    @property
    def solver(self) -> Solver:
        """Simulation-optimization solver."""
        return self.__solver

    @solver.setter
    def solver(self, solver: Solver) -> None:
        self.__solver = solver

    @property
    def problem(self) -> Problem:
        """Simulation-optimization problem."""
        return self.__problem

    @problem.setter
    def problem(self, problem: Problem) -> None:
        self.__problem = problem

    @property
    def n_macroreps(self) -> int:
        """Number of macroreplications run."""
        return self.__n_macroreps

    @n_macroreps.setter
    def n_macroreps(self, n_macroreps: int) -> None:
        self.__n_macroreps = n_macroreps

    @property
    def file_name_path(self) -> Path:
        """Path of .pickle file for saving ProblemSolver object."""
        return self.__file_name_path

    @file_name_path.setter
    def file_name_path(self, file_name_path: Path) -> None:
        self.__file_name_path = file_name_path

    @property
    def all_recommended_xs(self) -> list[list[tuple]]:
        """Sequences of recommended solutions from each macroreplication."""
        return self.__all_recommended_xs

    @all_recommended_xs.setter
    def all_recommended_xs(self, all_recommended_xs: list[list[tuple]]) -> None:
        self.__all_recommended_xs = all_recommended_xs

    @property
    def all_intermediate_budgets(self) -> list[list]:
        """Sequences of intermediate budgets from each macroreplication."""
        return self.__all_intermediate_budgets

    @all_intermediate_budgets.setter
    def all_intermediate_budgets(self, all_intermediate_budgets: list[list]) -> None:
        self.__all_intermediate_budgets = all_intermediate_budgets

    @property
    def timings(self) -> list[float]:
        """Runtimes (in seconds) for each macroreplication."""
        return self.__timings

    @timings.setter
    def timings(self, timings: list[float]) -> None:
        self.__timings = timings

    @property
    def n_postreps(self) -> int:
        """Number of postreps to take at each recommended solution."""
        return self.__n_postreps

    @n_postreps.setter
    def n_postreps(self, n_postreps: int) -> None:
        self.__n_postreps = n_postreps

    @property
    def crn_across_budget(self) -> bool:
        """Whether CRN is used across solutions recommended at different times."""
        return self.__crn_across_budget

    @crn_across_budget.setter
    def crn_across_budget(self, crn_across_budget: bool) -> None:
        self.__crn_across_budget = crn_across_budget

    @property
    def crn_across_macroreps(self) -> bool:
        """Whether CRN is used across solutions from different macroreplications."""
        return self.__crn_across_macroreps

    @crn_across_macroreps.setter
    def crn_across_macroreps(self, crn_across_macroreps: bool) -> None:
        self.__crn_across_macroreps = crn_across_macroreps

    @property
    def all_post_replicates(self) -> list[list[list]]:
        """All post-replicates from all solutions from all macroreplications."""
        return self.__all_post_replicates

    @all_post_replicates.setter
    def all_post_replicates(self, all_post_replicates: list[list[list]]) -> None:
        self.__all_post_replicates = all_post_replicates

    @property
    def all_est_objectives(self) -> list[list[float]]:
        """Estimated objective values of all solutions from all macroreplications."""
        return self.__all_est_objectives

    @all_est_objectives.setter
    def all_est_objectives(self, all_est_objectives: list[list[float]]) -> None:
        self.__all_est_objectives = all_est_objectives

    @property
    def n_postreps_init_opt(self) -> int:
        """Number of postreplications at initial (x0) and optimal (x*) solutions."""
        return self.__n_postreps_init_opt

    @n_postreps_init_opt.setter
    def n_postreps_init_opt(self, n_postreps_init_opt: int) -> None:
        self.__n_postreps_init_opt = n_postreps_init_opt

    @property
    def crn_across_init_opt(self) -> bool:
        """Whether CRN is used for postreplications at x0 and x* solutions."""
        return self.__crn_across_init_opt

    @crn_across_init_opt.setter
    def crn_across_init_opt(self, crn_across_init_opt: bool) -> None:
        self.__crn_across_init_opt = crn_across_init_opt

    @property
    def x0(self) -> tuple:
        """Initial solution (x0)."""
        return self.__x0

    @x0.setter
    def x0(self, x0: tuple) -> None:
        self.__x0 = x0

    @property
    def x0_postreps(self) -> list:
        """Post-replicates at x0."""
        return self.__x0_postreps

    @x0_postreps.setter
    def x0_postreps(self, x0_postreps: list) -> None:
        self.__x0_postreps = x0_postreps

    @property
    def xstar(self) -> tuple:
        """Proxy for optimal solution (x*)."""
        return self.__xstar

    @xstar.setter
    def xstar(self, xstar: tuple) -> None:
        self.__xstar = xstar

    @property
    def xstar_postreps(self) -> list:
        """Post-replicates at x*."""
        return self.__xstar_postreps

    @xstar_postreps.setter
    def xstar_postreps(self, xstar_postreps: list) -> None:
        self.__xstar_postreps = xstar_postreps

    @property
    def objective_curves(self) -> list[Curve]:
        """Estimated objective function curves, one per macroreplication."""
        return self.__objective_curves

    @objective_curves.setter
    def objective_curves(self, objective_curves: list[Curve]) -> None:
        self.__objective_curves = objective_curves

    @property
    def progress_curves(self) -> list[Curve]:
        """Progress curves, one for each macroreplication."""
        return self.__progress_curves

    @progress_curves.setter
    def progress_curves(self, progress_curves: list[Curve]) -> None:
        self.__progress_curves = progress_curves

    @property
    def has_run(self) -> bool:
        """True if the solver has been run on the problem, otherwise False."""
        return self.__has_run

    @has_run.setter
    def has_run(self, has_run: bool) -> None:
        self.__has_run = has_run

    @property
    def has_postreplicated(self) -> bool:
        """True if the solver has been postreplicated, otherwise False."""
        return self.__has_postreplicated

    @has_postreplicated.setter
    def has_postreplicated(self, has_postreplicated: bool) -> None:
        self.__has_postreplicated = has_postreplicated

    @property
    def has_postnormalized(self) -> bool:
        """True if the solver has been postprocessed, otherwise False."""
        return self.__has_postnormalized

    @has_postnormalized.setter
    def has_postnormalized(self, has_postnormalized: bool) -> None:
        self.__has_postnormalized = has_postnormalized

    def __init__(
        self,
        solver_name: str | None = None,
        problem_name: str | None = None,
        solver_rename: str | None = None,
        problem_rename: str | None = None,
        solver: Solver | None = None,
        problem: Problem | None = None,
        solver_fixed_factors: dict | None = None,
        problem_fixed_factors: dict | None = None,
        model_fixed_factors: dict | None = None,
        file_name_path: Path | str | None = None,
        create_pickle: bool = True,
    ) -> None:
        """Initializes a ProblemSolver object.

        You can either:
        1. Provide solver and problem names to look them up via `directory.py`, or
        2. Provide solver and problem objects directly.

        Args:
            solver_name (str, optional): Name of the solver.
            problem_name (str, optional): Name of the problem.
            solver_rename (str, optional): User-defined name for the solver.
            problem_rename (str, optional): User-defined name for the problem.
            solver (Solver, optional): Simulation-optimization solver object.
            problem (Problem, optional): Simulation-optimization problem object.
            solver_fixed_factors (dict, optional): Fixed solver parameters.
            problem_fixed_factors (dict, optional): Fixed problem parameters.
            model_fixed_factors (dict, optional): Fixed model parameters.
            file_name_path (Path | str, optional): Path to save a pickled ProblemSolver
                object.
            create_pickle (bool, optional): Whether to save the object as a pickle file.
        """
        # Default arguments
        if solver_fixed_factors is None:
            solver_fixed_factors = {}
        if problem_fixed_factors is None:
            problem_fixed_factors = {}
        if model_fixed_factors is None:
            model_fixed_factors = {}

        # Resolve file name path
        if file_name_path is not None:
            file_name_path = resolve_file_path(file_name_path, directory=EXPERIMENT_DIR)

        # Initialize values
        self.create_pickle = create_pickle
        self.has_run = False
        self.has_postreplicated = False
        self.has_postnormalized = False
        self.xstar = ()
        self.x0 = ()
        self.objective_curves = []
        self.progress_curves = []

        # Initialize solver.
        if isinstance(solver, Solver):  # Method 2
            self.solver = solver
        else:  # Method 1
            if solver_name is None:
                error_msg = (
                    "Solver name must be provided if solver object is not provided."
                )
                raise ValueError(error_msg)
            if solver_name not in solver_directory:
                error_msg = "Solver name not found in solver directory."
                raise ValueError(error_msg)
            self.solver = solver_directory[solver_name](
                fixed_factors=solver_fixed_factors
            )
        # Rename solver if necessary.
        if solver_rename is not None:
            if solver_rename == "":
                error_msg = "Solver rename cannot be an empty string."
                raise ValueError(error_msg)
            self.solver.name = solver_rename

        # Initialize problem.
        if isinstance(problem, Problem):  # Method #2
            self.problem = problem
        else:  # Method #1
            if problem_name is None:
                error_msg = (
                    "Problem name must be provided if problem object is not provided."
                )
                raise ValueError(error_msg)
            if problem_name not in problem_directory:
                error_msg = "Problem name not found in problem directory."
                raise ValueError(error_msg)
            self.problem = problem_directory[problem_name](
                fixed_factors=problem_fixed_factors,
                model_fixed_factors=model_fixed_factors,
            )
        # Rename problem if necessary.
        if problem_rename is not None:
            if problem_rename == "":
                error_msg = "Problem rename cannot be an empty string."
                raise ValueError(error_msg)
            self.problem.name = problem_rename

        # Initialize file path.
        if not isinstance(file_name_path, Path):
            if file_name_path is None:
                file_name_path_str = f"{self.solver.name}_on_{self.problem.name}.pickle"
            self.file_name_path = EXPERIMENT_DIR / file_name_path_str
        else:
            self.file_name_path = file_name_path

        # Make sure the experiment directory exists
        EXPERIMENT_DIR.mkdir(parents=True, exist_ok=True)

    # TODO: Convert this to throwing exceptions?
    # TODO: Convert this functionality to run automatically
    def check_compatibility(self) -> str:
        """Check whether the experiment's solver and problem are compatible.

        Returns:
            str: Error message in the event problem and solver are incompatible.
        """
        # make a string builder
        error_messages = []
        # Check number of objectives.
        if (
            self.solver.objective_type == ObjectiveType.SINGLE
            and self.problem.n_objectives > 1
        ):
            error_message = "Solver cannot solve a multi-objective problem"
            error_messages.append(error_message)
        elif (
            self.solver.objective_type == ObjectiveType.MULTI
            and self.problem.n_objectives == 1
        ):
            error_message = "Solver cannot solve a single-objective problem"
            error_messages.append(error_message)
        # Check constraint types.
        if self.solver.constraint_type.value < self.problem.constraint_type.value:
            solver_str = self.solver.constraint_type.name.lower()
            problem_str = self.problem.constraint_type.name.lower()
            error_message = (
                f"Solver can handle {solver_str} constraints, "
                f"but problem has {problem_str} constraints."
            )
            error_messages.append(error_message)
        # Check variable types.
        if (
            self.solver.variable_type == VariableType.DISCRETE
            and self.problem.variable_type != VariableType.DISCRETE
        ):
            problem_type = self.problem.variable_type.name.lower()
            error_message = (
                "Solver is for discrete variables, "
                f"but problem variables are {problem_type}."
            )
            error_messages.append(error_message)
        elif (
            self.solver.variable_type == VariableType.CONTINUOUS
            and self.problem.variable_type != VariableType.CONTINUOUS
        ):
            problem_type = self.problem.variable_type.name.lower()
            error_message = (
                "Solver is for continuous variables, "
                f"but problem variables are {problem_type}."
            )
            error_messages.append(error_message)
        # Check for existence of gradient estimates.
        if self.solver.gradient_needed and not self.problem.gradient_available:
            error_message = (
                "Solver requires gradient estimates but problem does not have them."
            )
            error_messages.append(error_message)
        # Strip trailing newline character.
        return "\n".join(error_messages)

    def run(self, n_macroreps: int) -> None:
        """Runs the solver on the problem for a given number of macroreplications.

        Note:
            RNGs for random problem instances are reserved but currently unused.
            This method is under development.

        Args:
            n_macroreps (int): Number of macroreplications to run.

        Raises:
            ValueError: If `n_macroreps` is not positive.
        """
        # Local Imports
        from functools import partial

        # Value checking
        if n_macroreps <= 0:
            error_msg = "Number of macroreplications must be positive."
            raise ValueError(error_msg)

        msg = f"Running Solver {self.solver.name} on Problem {self.problem.name}."
        logging.info(msg)

        # Initialize variables
        self.n_macroreps = n_macroreps
        self.all_recommended_xs = [[] for _ in range(n_macroreps)]
        self.all_intermediate_budgets = [[] for _ in range(n_macroreps)]
        self.timings = [0.0 for _ in range(n_macroreps)]

        # Create, initialize, and attach random number generators
        #     Stream 0: reserved for taking post-replications
        #     Stream 1: reserved for bootstrapping
        #     Stream 2: reserved for overhead ...
        #         Substream 0: rng for random problem instance
        #         Substream 1: rng for random initial solution x0 and
        #                      restart solutions
        #         Substream 2: rng for selecting random feasible solutions
        #         Substream 3: rng for solver's internal randomness
        #     Streams 3, 4, ..., n_macroreps + 2: reserved for
        #                                         macroreplications
        # rng0 = MRG32k3a(s_ss_sss_index=[2, 0, 0])  # Currently unused.
        rng_list = [MRG32k3a(s_ss_sss_index=[2, i + 1, 0]) for i in range(3)]
        self.solver.attach_rngs(rng_list)

        # Start a timer
        function_start = time.time()

        logging.debug("Starting macroreplications")

        # Start the macroreplications in parallel (async)
        run_multithread_partial = partial(
            self.run_multithread, solver=self.solver, problem=self.problem
        )
        results = Parallel()(
            delayed(run_multithread_partial)(i) for i in range(n_macroreps)
        )
        for mrep, recommended_xs, intermediate_budgets, timing in results:
            self.all_recommended_xs[mrep] = recommended_xs
            self.all_intermediate_budgets[mrep] = intermediate_budgets
            self.timings[mrep] = timing

        runtime = round(time.time() - function_start, 3)
        logging.info(f"Finished running {n_macroreps} mreps in {runtime} seconds.")

        self.has_run = True
        self.has_postreplicated = False
        self.has_postnormalized = False

        # Save ProblemSolver object to .pickle file if specified.
        if self.create_pickle:
            file_name = self.file_name_path.name
            self.record_experiment_results(file_name=file_name)

    def run_multithread(self, mrep: int, solver: Solver, problem: Problem) -> tuple:
        """Runs one macroreplication of the solver on the problem.

        Args:
            mrep (int): Index of the macroreplication.
            solver (Solver): The simulation-optimization solver to run.
            problem (Problem): The problem to solve.

        Returns:
            tuple: A tuple containing:
                - int: Macroreplication index.
                - list: Recommended solutions.
                - list: Intermediate budgets.
                - float: Runtime for the macroreplication.

        Raises:
            ValueError: If `mrep` is negative.
        """
        # Value checking
        if mrep < 0:
            error_msg = "Macroreplication index must be non-negative."
            raise ValueError(error_msg)

        logging.debug(
            f"Macroreplication {mrep + 1}: "
            f"Starting Solver {solver.name} on Problem {problem.name}."
        )
        # Create, initialize, and attach RNGs used for simulating solutions.
        progenitor_rngs = [
            MRG32k3a(s_ss_sss_index=[mrep + 3, ss, 0])
            for ss in range(problem.model.n_rngs)
        ]
        # Create a new set of RNGs for the solver based on the current macroreplication.
        # Tried re-using the progentior RNGs, but we need to match the number needed by
        # the solver, not the problem
        solver_rngs = [
            MRG32k3a(
                s_ss_sss_index=[
                    mrep + 3,
                    problem.model.n_rngs + rng_index,
                    0,
                ]
            )
            for rng_index in range(len(solver.rng_list))
        ]

        # Set progenitor_rngs and rng_list for solver.
        solver.solution_progenitor_rngs = progenitor_rngs
        solver.rng_list = solver_rngs

        # logging.debug([rng.s_ss_sss_index for rng in progenitor_rngs])
        # Run the solver on the problem.
        tic = time.perf_counter()
        recommended_solns, intermediate_budgets = solver.solve(problem=problem)
        toc = time.perf_counter()
        runtime = toc - tic
        logging.debug(
            f"Macroreplication {mrep + 1}: "
            f"Finished Solver {solver.name} on Problem {problem.name} "
            f"in {runtime:0.4f} seconds."
        )

        # Trim the recommended solutions and intermediate budgets
        recommended_solns, intermediate_budgets = trim_solver_results(
            problem=problem,
            recommended_solutions=recommended_solns,
            intermediate_budgets=intermediate_budgets,
        )
        # Sometimes we end up with numpy scalar values in the solutions,
        # so we convert them to Python scalars. This is especially problematic
        # when trying to dump the solutions to human-readable files as numpy
        # scalars just spit out binary data.
        # TODO: figure out where numpy scalars are coming from and fix it
        solutions = [tuple([float(x) for x in soln.x]) for soln in recommended_solns]
        # Return tuple (rec_solns, int_budgets, runtime)
        return (
            mrep,
            solutions,
            intermediate_budgets,
            runtime,
        )

    def post_replicate(
        self,
        n_postreps: int,
        crn_across_budget: bool = True,
        crn_across_macroreps: bool = False,
    ) -> None:
        """Runs postreplications at the solver's recommended solutions.

        Args:
            n_postreps (int): Number of postreplications at each recommended solution.
            crn_across_budget (bool, optional): If True, use CRN across solutions from
                different time budgets. Defaults to True.
            crn_across_macroreps (bool, optional): If True, use CRN across solutions
                from different macroreplications. Defaults to False.

        Raises:
            ValueError: If `n_postreps` is not positive.
        """
        # Value checking
        if n_postreps <= 0:
            error_msg = "Number of postreplications must be positive."
            raise ValueError(error_msg)

        logging.debug(
            f"Setting up {n_postreps} postreplications for {self.n_macroreps} mreps of "
            f"{self.solver.name} on {self.problem.name}."
        )

        self.n_postreps = n_postreps
        self.crn_across_budget = crn_across_budget
        self.crn_across_macroreps = crn_across_macroreps
        # Initialize variables
        self.all_post_replicates = [[] for _ in range(self.n_macroreps)]
        for mrep in range(self.n_macroreps):
            self.all_post_replicates[mrep] = [] * len(
                self.all_intermediate_budgets[mrep]
            )
        self.timings = [0.0 for _ in range(self.n_macroreps)]

        function_start = time.time()

        logging.info("Starting postreplications")
        results = Parallel()(
            delayed(self.post_replicate_multithread)(mrep)
            for mrep in range(self.n_macroreps)
        )
        for mrep, post_rep, timing in results:
            self.all_post_replicates[mrep] = post_rep
            self.timings[mrep] = timing

        # Store estimated objective for each macrorep for each budget.
        self.all_est_objectives = [
            [
                float(np.mean(self.all_post_replicates[mrep][budget_index]))
                for budget_index in range(len(self.all_intermediate_budgets[mrep]))
            ]
            for mrep in range(self.n_macroreps)
        ]

        runtime = round(time.time() - function_start, 3)
        logging.info(
            f"Finished running {self.n_macroreps} postreplications "
            f"in {runtime} seconds."
        )

        self.has_postreplicated = True
        self.has_postnormalized = False

        # Save ProblemSolver object to .pickle file if specified.
        if self.create_pickle:
            file_name = self.file_name_path.name
            self.record_experiment_results(file_name=file_name)

    def post_replicate_multithread(self, mrep: int) -> tuple:
        """Runs postreplications for a given macroreplication's recommended solutions.

        Args:
            mrep (int): Index of the macroreplication.

        Returns:
            tuple: A tuple containing:
                - int: Macroreplication index.
                - list: Postreplicates for each recommended solution.
                - float: Runtime for the macroreplication.

        Raises:
            ValueError: If `mrep` is negative.
        """
        # Value checking
        if mrep < 0:
            error_msg = "Macroreplication index must be non-negative."
            raise ValueError(error_msg)

        logging.debug(
            f"Macroreplication {mrep + 1}: Starting postreplications for "
            f"{self.solver.name} on {self.problem.name}."
        )
        # Create RNG list for the macroreplication.
        if self.crn_across_macroreps:
            # Use the same RNGs for all macroreps.
            baseline_rngs = [
                MRG32k3a(s_ss_sss_index=[0, self.problem.model.n_rngs + rng_index, 0])
                for rng_index in range(self.problem.model.n_rngs)
            ]
        else:
            baseline_rngs = [
                MRG32k3a(
                    s_ss_sss_index=[
                        0,
                        self.problem.model.n_rngs * (mrep + 1) + rng_index,
                        0,
                    ]
                )
                for rng_index in range(self.problem.model.n_rngs)
            ]

        tic = time.perf_counter()

        # Create an empty list for each budget
        post_replicates = []
        # Loop over all recommended solutions.
        for budget_index in range(len(self.all_intermediate_budgets[mrep])):
            x = self.all_recommended_xs[mrep][budget_index]
            fresh_soln = Solution(x, self.problem)
            # Attach RNGs for postreplications.
            # If CRN is used across budgets, then we should use a copy rather
            # than passing in the original RNGs.
            if self.crn_across_budget:
                fresh_soln.attach_rngs(rng_list=baseline_rngs, copy=True)
            else:
                fresh_soln.attach_rngs(rng_list=baseline_rngs, copy=False)
            self.problem.simulate(solution=fresh_soln, num_macroreps=self.n_postreps)
            # Store results
            post_replicates.append(
                list(fresh_soln.objectives[: fresh_soln.n_reps][:, 0])
            )  # 0 <- assuming only one objective
        toc = time.perf_counter()
        runtime = toc - tic
        logging.debug(f"\t{mrep + 1}: Finished in {round(runtime, 3)} seconds")

        return (mrep, post_replicates, runtime)

    def bootstrap_sample(
        self, bootstrap_rng: MRG32k3a, normalize: bool = True
    ) -> list[Curve]:
        """Generates a bootstrap sample of estimated objective or progress curves.

        Args:
            bootstrap_rng (MRG32k3a): Random number generator used for bootstrapping.
            normalize (bool, optional): If True, normalize progress curves by optimality
                gaps. Defaults to True.

        Returns:
            list[Curve]: Bootstrapped objective or progress curves from all
                macroreplications.
        """
        bootstrap_curves = []
        # Uniformly resample M macroreplications (with replacement) from 0, 1, ..., M-1.
        # Subsubstream 0: reserved for this outer-level bootstrapping.
        bs_mrep_idxs = bootstrap_rng.choices(
            range(self.n_macroreps), k=self.n_macroreps
        )
        # Advance RNG subsubstream to prepare for inner-level bootstrapping.
        bootstrap_rng.advance_subsubstream()
        # Subsubstream 1: reserved for bootstrapping at x0 and x*.
        # Bootstrap sample post-replicates at common x0.
        # Uniformly resample L postreps (with replacement) from 0, 1, ..., L-1.
        bs_postrep_idxs = bootstrap_rng.choices(
            range(self.n_postreps_init_opt), k=self.n_postreps_init_opt
        )
        # Compute the mean of the resampled postreplications.
        bs_initial_obj_val = np.mean(
            [self.x0_postreps[postrep] for postrep in bs_postrep_idxs]
        )
        # Reset subsubstream if using CRN across budgets.
        # This means the same postreplication indices will be used for resampling at
        # x0 and x*.
        if self.crn_across_init_opt:
            bootstrap_rng.reset_subsubstream()
        # Bootstrap sample postreplicates at reference optimal solution x*.
        # Uniformly resample L postreps (with replacement) from 0, 1, ..., L.
        bs_postrep_idxs = bootstrap_rng.choices(
            range(self.n_postreps_init_opt), k=self.n_postreps_init_opt
        )
        # Compute the mean of the resampled postreplications.
        bs_optimal_obj_val = np.mean(
            [self.xstar_postreps[postrep] for postrep in bs_postrep_idxs]
        )
        # Compute initial optimality gap.
        bs_initial_opt_gap = bs_initial_obj_val - bs_optimal_obj_val
        # Advance RNG subsubstream to prepare for inner-level bootstrapping.
        # Will now be at start of subsubstream 2.
        bootstrap_rng.advance_subsubstream()
        # Bootstrap within each bootstrapped macroreplication.
        # Option 1: Simpler (default) CRN scheme, which makes for faster code.
        if self.crn_across_budget and not self.crn_across_macroreps:
            for idx in range(self.n_macroreps):
                mrep = bs_mrep_idxs[idx]
                # Inner-level bootstrapping over intermediate recommended solutions.
                est_objectives = []
                # Same postreplication indices for all intermediate budgets on
                # a given macroreplciation.
                bs_postrep_idxs = bootstrap_rng.choices(
                    range(self.n_postreps), k=self.n_postreps
                )
                for budget in range(len(self.all_intermediate_budgets[mrep])):
                    # If solution is x0...
                    if self.all_recommended_xs[mrep][budget] == self.x0:
                        est_objectives.append(bs_initial_obj_val)
                    # ...else if solution is x*...
                    elif self.all_recommended_xs[mrep][budget] == self.xstar:
                        est_objectives.append(bs_optimal_obj_val)
                    # ... else solution other than x0 or x*.
                    else:
                        # Compute the mean of the resampled postreplications.
                        est_objectives.append(
                            np.mean(
                                [
                                    self.all_post_replicates[mrep][budget][postrep]
                                    for postrep in bs_postrep_idxs
                                ]
                            )
                        )
                # Record objective or progress curve.
                if normalize:
                    frac_intermediate_budgets = [
                        budget / self.problem.factors["budget"]
                        for budget in self.all_intermediate_budgets[mrep]
                    ]
                    norm_est_objectives = [
                        (est_objective - bs_optimal_obj_val) / bs_initial_opt_gap
                        for est_objective in est_objectives
                    ]
                    new_progress_curve = Curve(
                        x_vals=frac_intermediate_budgets,
                        y_vals=norm_est_objectives,
                    )
                    bootstrap_curves.append(new_progress_curve)
                else:
                    new_objective_curve = Curve(
                        x_vals=self.all_intermediate_budgets[mrep],
                        y_vals=est_objectives,
                    )
                    bootstrap_curves.append(new_objective_curve)
        # Option 2: Non-default CRN behavior.
        else:
            for idx in range(self.n_macroreps):
                mrep = bs_mrep_idxs[idx]
                # Inner-level bootstrapping over intermediate recommended solutions.
                est_objectives = []
                for budget in range(len(self.all_intermediate_budgets[mrep])):
                    # If solution is x0...
                    if self.all_recommended_xs[mrep][budget] == self.x0:
                        est_objectives.append(bs_initial_obj_val)
                    # ...else if solution is x*...
                    elif self.all_recommended_xs[mrep][budget] == self.xstar:
                        est_objectives.append(bs_optimal_obj_val)
                    # ... else solution other than x0 or x*.
                    else:
                        # Uniformly resample N postreps (with replacement)
                        # from 0, 1, ..., N-1.
                        bs_postrep_idxs = bootstrap_rng.choices(
                            range(self.n_postreps), k=self.n_postreps
                        )
                        # Compute the mean of the resampled postreplications.
                        est_objectives.append(
                            np.mean(
                                [
                                    self.all_post_replicates[mrep][budget][postrep]
                                    for postrep in bs_postrep_idxs
                                ]
                            )
                        )
                        # Reset subsubstream if using CRN across budgets.
                        if self.crn_across_budget:
                            bootstrap_rng.reset_subsubstream()
                # If using CRN across macroreplications...
                if self.crn_across_macroreps:
                    # ...reset subsubstreams...
                    bootstrap_rng.reset_subsubstream()
                # ...else if not using CRN across macrorep...
                else:
                    # ...advance subsubstream.
                    bootstrap_rng.advance_subsubstream()
                # Record objective or progress curve.
                if normalize:
                    frac_intermediate_budgets = [
                        budget / self.problem.factors["budget"]
                        for budget in self.all_intermediate_budgets[mrep]
                    ]
                    norm_est_objectives = [
                        (est_objective - bs_optimal_obj_val) / bs_initial_opt_gap
                        for est_objective in est_objectives
                    ]
                    new_progress_curve = Curve(
                        x_vals=frac_intermediate_budgets,
                        y_vals=norm_est_objectives,
                    )
                    bootstrap_curves.append(new_progress_curve)
                else:
                    new_objective_curve = Curve(
                        x_vals=self.all_intermediate_budgets[mrep],
                        y_vals=est_objectives,
                    )
                    bootstrap_curves.append(new_objective_curve)
        return bootstrap_curves

    def record_experiment_results(self, file_name: str) -> None:
        """Saves the ProblemSolver object to a .pickle file.

        Args:
            file_name (str): Name of the pickle file. It is saved under the
                EXPERIMENT_DIR path.
        """
        file_path = EXPERIMENT_DIR / file_name
        folder_name = file_path.parent

        logging.debug(f"Saving ProblemSolver object to {file_path}")

        # Create the directory if it does not exist.
        folder_name.mkdir(parents=True, exist_ok=True)
        # Delete the file if it already exists.
        if file_path.exists():
            file_path.unlink()
        # Create and dump the object to the file
        with file_path.open("xb") as file:
            pickle.dump(self, file, pickle.HIGHEST_PROTOCOL)

        logging.info(f"Saved experiment results to {file_path}")

    def log_experiment_results(self, print_solutions: bool = True) -> None:
        """Creates a readable .txt log file from a problem-solver pair's .pickle file.

        Args:
            print_solutions (bool, optional): If True, include recommended solutions in
                the .txt file. Defaults to True.
        """
        results_file_path = EXPERIMENT_DIR / "experiment_results.txt"

        with results_file_path.open("w") as file:
            # Title txt file with experiment information.
            file.write(str(self.file_name_path))
            file.write("\n")
            file.write(f"Problem: {self.problem.name}\n")
            file.write(f"Solver: {self.solver.name}\n\n")

            # Display model factors.
            file.write("Model Factors:\n")
            for key, value in self.problem.model.factors.items():
                # Excluding model factors corresponding to decision variables.
                if key not in self.problem.model_decision_factors:
                    file.write(f"\t{key}: {value}\n")
            file.write("\n")
            # Display problem factors.
            file.write("Problem Factors:\n")
            for key, value in self.problem.factors.items():
                file.write(f"\t{key}: {value}\n")
            file.write("\n")
            # Display solver factors.
            file.write("Solver Factors:\n")
            for key, value in self.solver.factors.items():
                file.write(f"\t{key}: {value}\n")
            file.write("\n")

            # Display macroreplication information.
            file.write(f"{self.n_macroreps} macroreplications were run.\n")
            # If results have been postreplicated, list the number of post-replications.
            if self.has_postreplicated:
                file.write(
                    f"{self.n_postreps} postreplications were run "
                    "at each recommended solution.\n\n"
                )
            # If post-normalized, state initial solution (x0) and
            # proxy optimal solution (x_star) and how many replications
            # were taken of them (n_postreps_init_opt).
            if self.has_postnormalized:
                init_sol = tuple([round(x, 4) for x in self.x0])
                est_obj = round(np.mean(self.x0_postreps), 4)
                file.write(
                    f"The initial solution is {init_sol}. "
                    f"Its estimated objective is {est_obj}.\n"
                )
                if self.xstar is None:
                    file.write(
                        "No proxy optimal solution was used. "
                        "A proxy optimal objective function value of "
                        f"{self.problem.optimal_value} was provided.\n"
                    )
                else:
                    proxy_opt = tuple([round(x, 4) for x in self.xstar])
                    est_obj = round(np.mean(self.xstar_postreps), 4)
                    file.write(
                        f"The proxy optimal solution is {proxy_opt}. "
                        f"Its estimated objective is {est_obj}.\n"
                    )
                file.write(
                    f"{self.n_postreps_init_opt} postreplications were taken "
                    "at x0 and x_star.\n\n"
                )
            # Display recommended solution at each budget value for
            # each macroreplication.
            file.write("Macroreplication Results:\n")
            for mrep in range(self.n_macroreps):
                file.write(f"\nMacroreplication {mrep + 1}:\n")
                mrep_int_budgets = self.all_intermediate_budgets[mrep]
                for budget in range(len(mrep_int_budgets)):
                    file.write(f"\tBudget: {round(mrep_int_budgets[budget], 4)}")
                    # Optionally print solutions.
                    if print_solutions:
                        all_rec_xs = self.all_recommended_xs[mrep][budget]
                        rec_xs_tup = tuple([round(x, 4) for x in all_rec_xs])
                        file.write(f"\tRecommended Solution: {rec_xs_tup}")
                    # If postreplicated, add estimated objective function values.
                    if self.has_postreplicated:
                        est_obj = self.all_est_objectives[mrep][budget]
                        file.write(f"\tEstimated Objective: {round(est_obj, 4)}\n")
                # file.write(
                #     "\tThe time taken to complete this macroreplication was "
                #     f"{round(self.timings[mrep], 2)} s.\n"
                # )


def trim_solver_results(
    problem: Problem,
    recommended_solutions: list[Solution],
    intermediate_budgets: list[int],
) -> tuple[list[Solution], list[int]]:
    """Trims solver-recommended solutions beyond the problem's maximum budget.

    Args:
        problem (Problem): The problem the solver was run on.
        recommended_solutions (list[Solution]): Solutions recommended by the solver.
        intermediate_budgets (list[int]): Budgets at which solutions were recommended.

    Returns:
        tuple: A tuple containing:
            - list[Solution]: Trimmed list of recommended solutions.
            - list[int]: Trimmed list of corresponding intermediate budgets.
    """
    # Remove solutions corresponding to intermediate budgets exceeding max budget.
    invalid_idxs = [
        idx
        for idx, element in enumerate(intermediate_budgets)
        if element > problem.factors["budget"]
    ]
    for invalid_idx in sorted(invalid_idxs, reverse=True):
        del recommended_solutions[invalid_idx]
        del intermediate_budgets[invalid_idx]
    # If no solution is recommended at the final budget,
    # re-recommend the latest recommended solution.
    # (Necessary for clean plotting of progress curves.)
    if intermediate_budgets[-1] < problem.factors["budget"]:
        recommended_solutions.append(recommended_solutions[-1])
        intermediate_budgets.append(problem.factors["budget"])
    return recommended_solutions, intermediate_budgets


def read_experiment_results(file_name_path: Path | str) -> ProblemSolver:
    """Reads a ProblemSolver object from a .pickle file.

    Args:
        file_name_path (Path | str): Path to the .pickle file.

    Returns:
        ProblemSolver: Loaded problem-solver pair that was previously run or
            post-processed.

    Raises:
        ValueError: If the file does not exist.
    """
    file_name_path = resolve_file_path(file_name_path, EXPERIMENT_DIR)
    with file_name_path.open("rb") as file:
        return pickle.load(file)


def post_normalize(
    experiments: list[ProblemSolver],
    n_postreps_init_opt: int,
    crn_across_init_opt: bool = True,
    proxy_init_val: float | None = None,
    proxy_opt_val: float | None = None,
    proxy_opt_x: tuple | None = None,
    create_pair_pickles: bool = False,
) -> None:
    """Constructs objective and normalized progress curves for a set of experiments.

    Args:
        experiments (list[ProblemSolver]): Problem-solver pairs for different solvers on
            the same problem.
        n_postreps_init_opt (int): Number of postreplications at initial (x0) and
            optimal (x*) solutions.
        crn_across_init_opt (bool, optional): If True, use CRN for postreplications at
            x0 and x*. Defaults to True.
        proxy_init_val (float, optional): Known objective value of the initial solution.
        proxy_opt_val (float, optional): Proxy or bound for the optimal objective value.
        proxy_opt_x (tuple, optional): Proxy for the optimal solution.
        create_pair_pickles (bool, optional): If True, create a pickle file for each
            problem-solver pair. Defaults to False.
    """
    # Check that all experiments have the same problem and same
    # post-experimental setup.
    ref_experiment = experiments[0]
    for experiment in experiments:
        # Check if problems are the same.
        if experiment.problem != ref_experiment.problem:
            error_msg = "At least two experiments have different problems."
            raise Exception(error_msg)
        # Check if experiments have common number of macroreps.
        if experiment.n_macroreps != ref_experiment.n_macroreps:
            error_msg = (
                "At least two experiments have different numbers of macro-replications."
            )
            raise Exception(error_msg)
        # Check if experiment has been post-replicated
        if not experiment.has_run:
            error_msg = (
                f"The experiment of {experiment.solver.name} on "
                f"{experiment.problem.name} has not been run."
            )
            raise Exception(error_msg)
        if not experiment.has_postreplicated:
            error_msg = (
                f"The experiment of {experiment.solver.name} on "
                f"{experiment.problem.name} has not been post-replicated."
            )
            raise Exception(error_msg)
        # Check if experiments have common number of post-replications.
        if getattr(experiment, "n_postreps", None) != getattr(
            ref_experiment, "n_postreps", None
        ):
            error_msg = (
                "At least two experiments have different numbers of "
                "post-replications.\n"
                "Estimation of optimal solution x* may be based on different numbers "
                "of post-replications."
            )
            raise Exception(error_msg)
    logging.info(f"Postnormalizing on Problem {ref_experiment.problem.name}.")
    # Take post-replications at common x0.
    # Create, initialize, and attach RNGs for model.
    #     Stream 0: reserved for post-replications.
    baseline_rngs = [
        MRG32k3a(
            s_ss_sss_index=[
                0,
                ref_experiment.problem.model.n_rngs + rng_index,
                0,
            ]
        )
        for rng_index in range(ref_experiment.problem.model.n_rngs)
    ]
    x0 = ref_experiment.problem.factors["initial_solution"]
    if proxy_init_val is not None:
        x0_postreps = [proxy_init_val] * n_postreps_init_opt
    else:
        initial_soln = Solution(x0, ref_experiment.problem)
        initial_soln.attach_rngs(rng_list=baseline_rngs, copy=False)
        ref_experiment.problem.simulate(
            solution=initial_soln, num_macroreps=n_postreps_init_opt
        )
        x0_postreps = list(
            initial_soln.objectives[:n_postreps_init_opt][:, 0]
        )  # 0 <- assuming only one objective
    if crn_across_init_opt:
        # Reset each rng to start of its current substream.
        for rng in baseline_rngs:
            rng.reset_substream()
    # Determine (proxy for) optimal solution and/or (proxy for) its
    # objective function value. If deterministic (proxy for) f(x*),
    # create duplicate post-replicates to facilitate later bootstrapping.
    # If proxy for f(x*) is specified...
    fstar_log_msg = "Finding f(x*) using "
    if proxy_opt_val is not None:
        # Assumes the provided x is optimal if provided
        xstar = None if proxy_opt_x is None else proxy_opt_x
        logging.info(fstar_log_msg + "provided proxy f(x*).")
        xstar_postreps = [proxy_opt_val] * n_postreps_init_opt
    # ...else if proxy for x* is specified...
    elif proxy_opt_x is not None:
        logging.info(fstar_log_msg + "provided proxy x*.")
        xstar = proxy_opt_x
        # Take post-replications at xstar.
        opt_soln = Solution(xstar, ref_experiment.problem)
        opt_soln.attach_rngs(rng_list=baseline_rngs, copy=False)
        ref_experiment.problem.simulate(
            solution=opt_soln, num_macroreps=n_postreps_init_opt
        )
        xstar_postreps = list(
            opt_soln.objectives[:n_postreps_init_opt][:, 0]
        )  # 0 <- assuming only one objective
    # ...else if f(x*) is known...
    elif ref_experiment.problem.optimal_value is not None:
        logging.info(fstar_log_msg + "coded f(x*).")
        xstar = None
        # NOTE: optimal_value is a tuple.
        # Currently hard-coded for single objective case, i.e., optimal_value[0].
        xstar_postreps = [ref_experiment.problem.optimal_value] * n_postreps_init_opt
    # ...else if x* is known...
    elif ref_experiment.problem.optimal_solution is not None:
        logging.info(fstar_log_msg + "using coded x*.")
        xstar = ref_experiment.problem.optimal_solution
        # Take post-replications at xstar.
        opt_soln = Solution(xstar, ref_experiment.problem)
        opt_soln.attach_rngs(rng_list=baseline_rngs, copy=False)
        ref_experiment.problem.simulate(
            solution=opt_soln, num_macroreps=n_postreps_init_opt
        )
        xstar_postreps = list(
            opt_soln.objectives[:n_postreps_init_opt][:, 0]
        )  # 0 <- assuming only one objective
    # ...else determine x* empirically as estimated best solution
    # found by any solver on any macroreplication.
    else:
        logging.info(
            fstar_log_msg + "using best postreplicated solution as proxy for x*."
        )
        # TODO: Simplify this block of code.
        best_est_objectives = np.zeros(len(experiments))
        for experiment_idx in range(len(experiments)):
            experiment = experiments[experiment_idx]
            exp_best_est_objectives = np.zeros(experiment.n_macroreps)
            for mrep in range(experiment.n_macroreps):
                exp_best_est_objectives[mrep] = np.max(
                    experiment.problem.minmax[0]
                    * np.array(experiment.all_est_objectives[mrep])
                )
            best_est_objectives[experiment_idx] = np.max(exp_best_est_objectives)
        best_experiment_idx = np.argmax(best_est_objectives)
        best_experiment = experiments[best_experiment_idx]
        best_exp_best_est_objectives = np.zeros(ref_experiment.n_macroreps)
        for mrep in range(best_experiment.n_macroreps):
            best_exp_best_est_objectives[mrep] = np.max(
                best_experiment.problem.minmax[0]
                * np.array(best_experiment.all_est_objectives[mrep])
            )
        best_mrep = np.argmax(best_exp_best_est_objectives)
        best_budget_idx = np.argmax(
            ref_experiment.problem.minmax[0]
            * np.array(best_experiment.all_est_objectives[best_mrep])
        )
        xstar = best_experiment.all_recommended_xs[best_mrep][best_budget_idx]
        # Take post-replications at x*.
        opt_soln = Solution(xstar, ref_experiment.problem)
        opt_soln.attach_rngs(rng_list=baseline_rngs, copy=False)
        ref_experiment.problem.simulate(
            solution=opt_soln, num_macroreps=n_postreps_init_opt
        )
        xstar_postreps = list(
            opt_soln.objectives[:n_postreps_init_opt][:, 0]
        )  # 0 <- assuming only one objective
    # Compute signed initial optimality gap = f(x0) - f(x*).
    initial_obj_val = np.mean(x0_postreps)
    opt_obj_val = np.mean(xstar_postreps)
    initial_opt_gap = float(initial_obj_val - opt_obj_val)
    initial_opt_gap = make_nonzero(initial_opt_gap, "initial_opt_gap")
    # Store x0 and x* info and compute progress curves for each ProblemSolver.
    for experiment in experiments:
        # DOUBLE-CHECK FOR SHALLOW COPY ISSUES.
        experiment.n_postreps_init_opt = n_postreps_init_opt
        experiment.crn_across_init_opt = crn_across_init_opt
        experiment.x0 = x0
        experiment.x0_postreps = x0_postreps
        if xstar is not None:
            experiment.xstar = xstar
        experiment.xstar_postreps = xstar_postreps
        # Construct objective and progress curves.
        experiment.objective_curves = []
        experiment.progress_curves = []
        for mrep in range(experiment.n_macroreps):
            est_objectives = []
            budgets = experiment.all_intermediate_budgets[mrep]
            # Substitute estimates at x0 and x* (based on N postreplicates)
            # with new estimates (based on L postreplicates).
            for budget in range(len(budgets)):
                soln = experiment.all_recommended_xs[mrep][budget]
                if np.equal(soln, x0).all():
                    est_objectives.append(np.mean(x0_postreps))
                # TODO: ensure xstar is not None.
                elif np.equal(soln, xstar).all():  # type: ignore
                    est_objectives.append(np.mean(xstar_postreps))
                else:
                    est_objectives.append(experiment.all_est_objectives[mrep][budget])
            experiment.objective_curves.append(
                Curve(
                    x_vals=budgets,
                    y_vals=est_objectives,
                )
            )
            # Normalize by initial optimality gap.
            norm_est_objectives = [
                (est_objective - opt_obj_val) / initial_opt_gap
                for est_objective in est_objectives
            ]
            frac_intermediate_budgets = [
                budget / experiment.problem.factors["budget"]
                for budget in experiment.all_intermediate_budgets[mrep]
            ]
            experiment.progress_curves.append(
                Curve(x_vals=frac_intermediate_budgets, y_vals=norm_est_objectives)
            )

        experiment.has_postnormalized = True

        # Save ProblemSolver object to .pickle file if specified.
        if create_pair_pickles:
            file_name = experiment.file_name_path.name
            experiment.record_experiment_results(file_name=file_name)


def bootstrap_sample_all(
    experiments: list[list[ProblemSolver]],
    bootstrap_rng: MRG32k3a,
    normalize: bool = True,
) -> list[list[list[Curve]]]:
    """Generates bootstrap samples of progress curves from multiple experiments.

    Args:
        experiments (list[list[ProblemSolver]]): Grid of problem-solver pairs, where
            each inner list corresponds to different problems for a given solver.
        bootstrap_rng (MRG32k3a): Random number generator used for bootstrapping.
        normalize (bool, optional): If True, normalize progress curves by optimality
            gaps. Defaults to True.

    Returns:
        list[list[list[Curve]]]: Bootstrapped progress or objective curves for all
            solutions from all macroreplications, grouped by solver and problem.
    """
    n_solvers = len(experiments)
    n_problems = len(experiments[0])
    bootstrap_curves = [[[] for _ in range(n_problems)] for _ in range(n_solvers)]
    # Obtain a bootstrap sample from each experiment.
    for solver_idx in range(n_solvers):
        for problem_idx in range(n_problems):
            experiment = experiments[solver_idx][problem_idx]
            bootstrap_curves[solver_idx][problem_idx] = experiment.bootstrap_sample(
                bootstrap_rng, normalize
            )
            # Reset substream for next solver-problem pair.
            bootstrap_rng.reset_substream()
    # Advance substream of random number generator to prepare for next bootstrap sample.
    bootstrap_rng.advance_substream()
    return bootstrap_curves


class PlotType(Enum):
    """Enum class for different types of plots and metrics."""

    ALL = "all"
    MEAN = "mean"
    QUANTILE = "quantile"
    AREA_MEAN = "area_mean"
    AREA_STD_DEV = "area_std_dev"
    SOLVE_TIME_QUANTILE = "solve_time_quantile"
    SOLVE_TIME_CDF = "solve_time_cdf"
    CDF_SOLVABILITY = "cdf_solvability"
    QUANTILE_SOLVABILITY = "quantile_solvability"
<<<<<<< HEAD
    DIFFERENCE_OF_CDF_SOLVABILITY = "difference_of_cdf_solvability"
    DIFFERENCE_OF_QUANTILE_SOLVABILITY = "difference_of_quantile_solvability"
=======
    DIFF_CDF_SOLVABILITY = "difference_of_cdf_solvability"
    DIFF_QUANTILE_SOLVABILITY = "difference_of_quantile_solvability"
>>>>>>> b6d16922
    AREA = "area"
    BOX = "box"
    VIOLIN = "violin"
    TERMINAL_SCATTER = "terminal_scatter"

    @staticmethod
    def from_str(label: str) -> PlotType:
        """Converts a string label to a PlotType enum."""
        # Reverse mapping from string to PlotType enum.
        name = label.lower().replace(" ", "_")
        inv_plot_type = {pt.value: pt for pt in PlotType}
        if name in inv_plot_type:
            return inv_plot_type[name]
        error_msg = (
            f"Unknown plot type: {label} ({name}). "
            f"Must be one of {[pt.value for pt in PlotType]}."
        )
        raise ValueError(error_msg)


def bootstrap_procedure(
    experiments: list[list[ProblemSolver]],
    n_bootstraps: int,
    conf_level: float,
    plot_type: PlotType,
    beta: float | None = None,
    solve_tol: float | None = None,
    estimator: float | Curve | None = None,
    normalize: bool = True,
) -> tuple[float, float] | tuple[Curve, Curve]:
    """Performs bootstrapping and computes confidence intervals for progress curves.

    Args:
        experiments (list[list[ProblemSolver]]): Grid of problem-solver pairs.
        n_bootstraps (int): Number of bootstrap samples to generate.
        conf_level (float): Confidence level for the interval (0 < conf_level < 1).
        plot_type (PlotType): Type of plot/metric for which to compute the interval.
        beta (float, optional): Quantile level (0 < beta < 1), used with some plot
            types.
        solve_tol (float, optional): Relative optimality gap that defines a "solved"
            instance.
        estimator (float or Curve, optional): Reference estimator for difference plot
            types.
        normalize (bool, optional): Whether to normalize progress curves. Defaults to
            True.

    Returns:
        tuple[float, float] or tuple[Curve, Curve]: Lower and upper bounds of the CI.
    """
    # Value checking
    if n_bootstraps < 1:
        error_msg = "Number of bootstraps must be a positive integer."
        raise ValueError(error_msg)
    if not 0 < conf_level < 1:
        error_msg = "Confidence level must be in (0, 1)."
        raise ValueError(error_msg)
    if beta is not None and not 0 < beta < 1:
        error_msg = "Beta quantile must be in (0, 1)."
        raise ValueError(error_msg)
    if solve_tol is not None and not 0 < solve_tol <= 1:
        error_msg = "Solve tolerance must be in (0, 1]."
        raise ValueError(error_msg)
    acceptable_plot_types = [
        PlotType.MEAN,
        PlotType.QUANTILE,
        PlotType.AREA_MEAN,
        PlotType.AREA_STD_DEV,
        PlotType.SOLVE_TIME_QUANTILE,
        PlotType.SOLVE_TIME_CDF,
        PlotType.CDF_SOLVABILITY,
        PlotType.QUANTILE_SOLVABILITY,
        PlotType.DIFFERENCE_OF_CDF_SOLVABILITY,
        PlotType.DIFFERENCE_OF_QUANTILE_SOLVABILITY,
    ]
    if plot_type not in acceptable_plot_types:
        error_msg = (
            f"Plot type must be one of {acceptable_plot_types}.\nReceived: {plot_type}"
        )
        raise ValueError(error_msg)

    # Create random number generator for bootstrap sampling.
    # Stream 1 dedicated for bootstrapping.
    bootstrap_rng = MRG32k3a(s_ss_sss_index=[1, 0, 0])
    # Obtain n_bootstrap replications.
    bootstrap_replications = []
    for _ in range(n_bootstraps):
        # Generate bootstrap sample of estimated objective/progress curves.
        bootstrap_curves = bootstrap_sample_all(
            experiments, bootstrap_rng=bootstrap_rng, normalize=normalize
        )
        # Apply the functional of the bootstrap sample.
        bootstrap_replications.append(
            functional_of_curves(
                bootstrap_curves, plot_type, beta=beta, solve_tol=solve_tol
            )
        )
    # Distinguish cases where functional returns a scalar vs a curve.
    if plot_type in [
        PlotType.AREA_MEAN,
        PlotType.AREA_STD_DEV,
        PlotType.SOLVE_TIME_QUANTILE,
    ]:
        if estimator is None:
            error_msg = (
                "Estimator must be provided for functional that returns a scalar."
            )
            raise ValueError(error_msg)
        if isinstance(estimator, Curve):
            error_msg = (
                "Estimator must be a scalar for functional that returns a scalar."
            )
            raise ValueError(error_msg)
        # Functional returns a scalar.
        computed_bootstrap = compute_bootstrap_conf_int(
            bootstrap_replications,
            conf_level=conf_level,
            bias_correction=True,
            overall_estimator=estimator,
        )
        # Get the first and second float values from the computed bootstrap.
        float_1 = computed_bootstrap[0]
        float_2 = computed_bootstrap[1]
        # Keep indexing into them until they are floats.
        while not isinstance(float_1, (int, float)):
            float_1 = float_1[0]
        while not isinstance(float_2, (int, float)):
            float_2 = float_2[0]
        return float_1, float_2
    # Functional returns a curve.
    unique_budget_list = list(
        np.unique(
            [budget for curve in bootstrap_replications for budget in curve.x_vals]
        )
    )
    bs_conf_int_lower_bound_list: list[np.ndarray] = []
    bs_conf_int_upper_bound_list: list[np.ndarray] = []
    for budget in unique_budget_list:
        budget_float = float(budget)
        bootstrap_subreplications = [
            curve.lookup(budget_float) for curve in bootstrap_replications
        ]
        if estimator is None:
            error_msg = (
                "Estimator must be provided for functional that returns a curve."
            )
            raise ValueError(error_msg)
        if isinstance(estimator, (int, float)):
            error_msg = (
                "Estimator must be a Curve object for functional that returns a curve."
            )
            raise ValueError(error_msg)
        sub_estimator = estimator.lookup(budget_float)
        bs_conf_int_lower_bound, bs_conf_int_upper_bound = compute_bootstrap_conf_int(
            bootstrap_subreplications,
            conf_level=conf_level,
            bias_correction=True,
            overall_estimator=sub_estimator,
        )
        bs_conf_int_lower_bound_list.append(bs_conf_int_lower_bound)
        bs_conf_int_upper_bound_list.append(bs_conf_int_upper_bound)
    # Create the curves for the lower and upper bounds of the bootstrap
    # confidence intervals.
    unique_budget_list_floats = [float(val) for val in unique_budget_list]
    lower_bound_list = [float(val) for val in bs_conf_int_lower_bound_list]
    bs_conf_int_lower_bounds = Curve(
        x_vals=unique_budget_list_floats, y_vals=lower_bound_list
    )
    upper_bound_list = [float(val) for val in bs_conf_int_upper_bound_list]
    bs_conf_int_upper_bounds = Curve(
        x_vals=unique_budget_list_floats, y_vals=upper_bound_list
    )
    return bs_conf_int_lower_bounds, bs_conf_int_upper_bounds


def functional_of_curves(
    bootstrap_curves: list[list[list[Curve]]],
    plot_type: PlotType,
    beta: float | None = 0.5,
    solve_tol: float | None = 0.1,
) -> float | Curve:
    """Computes a functional of bootstrapped objective or progress curves.

    Args:
        bootstrap_curves (list[list[list[Curve]]]): Bootstrapped curves for all
            solutions across all macroreplications.
        plot_type (PlotType): Type of functional to compute:
            - PlotType.MEAN
            - PlotType.QUANTILE
            - PlotType.AREA_MEAN
            - PlotType.AREA_STD_DEV
            - PlotType.SOLVE_TIME_QUANTILE
            - PlotType.SOLVE_TIME_CDF
            - PlotType.CDF_SOLVABILITY
            - PlotType.QUANTILE_SOLVABILITY
            - PlotType.DIFFERENCE_OF_CDF_SOLVABILITY
            - PlotType.DIFFERENCE_OF_QUANTILE_SOLVABILITY
        beta (float, optional): Quantile level (0 < beta < 1). Defaults to 0.5.
        solve_tol (float, optional): Optimality gap for defining a solved instance
            (0 < solve_tol ≤ 1). Defaults to 0.1.

    Returns:
        Curve or float: The computed functional of the curves.

    Raises:
        ValueError: If input values are invalid or unsupported for the given plot_type.
    """
    # Set default arguments
    if beta is None:
        beta = 0.5
    if solve_tol is None:
        solve_tol = 0.1
    # Value checking
    if not 0 < beta < 1:
        error_msg = "Beta quantile must be in (0, 1)."
        raise ValueError(error_msg)
    if not 0 < solve_tol <= 1:
        error_msg = "Solve tolerance must be in (0, 1]."
        raise ValueError(error_msg)

    single_curves = bootstrap_curves[0][0]
    solver_1_curves = bootstrap_curves[0]
    solver_2_curves = bootstrap_curves[1] if len(bootstrap_curves) > 1 else None

    dispatch = {
        PlotType.MEAN: lambda: curve_utils.mean_of_curves(single_curves),
        PlotType.QUANTILE: lambda: curve_utils.quantile_of_curves(
            single_curves, beta=beta
        ),
        PlotType.AREA_MEAN: lambda: float(
            np.mean([c.compute_area_under_curve() for c in single_curves])
        ),
        PlotType.AREA_STD_DEV: lambda: float(
            np.std([c.compute_area_under_curve() for c in single_curves], ddof=1)
        ),
        PlotType.SOLVE_TIME_QUANTILE: lambda: float(
            np.quantile(
                [c.compute_crossing_time(threshold=solve_tol) for c in single_curves],
                q=beta,
            )
        ),
        PlotType.SOLVE_TIME_CDF: lambda: curve_utils.cdf_of_curves_crossing_times(
            single_curves, threshold=solve_tol
        ),
        PlotType.CDF_SOLVABILITY: lambda: curve_utils.mean_of_curves(
            [
                curve_utils.cdf_of_curves_crossing_times(curves, threshold=solve_tol)
                for curves in solver_1_curves
            ]
        ),
        PlotType.QUANTILE_SOLVABILITY: lambda: curve_utils.mean_of_curves(
            [
                curve_utils.quantile_cross_jump(curves, threshold=solve_tol, beta=beta)
                for curves in solver_1_curves
            ]
        ),
        PlotType.DIFFERENCE_OF_CDF_SOLVABILITY: lambda: curve_utils.difference_of_curves(  # noqa: E501
            curve_utils.mean_of_curves(
                [
                    curve_utils.cdf_of_curves_crossing_times(
                        curves, threshold=solve_tol
                    )
                    for curves in solver_1_curves
                ]
            ),
            curve_utils.mean_of_curves(
                [
                    curve_utils.cdf_of_curves_crossing_times(
                        curves, threshold=solve_tol
                    )
                    for curves in solver_2_curves  # type: ignore
                ]
            ),
        ),
        PlotType.DIFFERENCE_OF_QUANTILE_SOLVABILITY: lambda: curve_utils.difference_of_curves(  # noqa: E501
            curve_utils.mean_of_curves(
                [
                    curve_utils.quantile_cross_jump(
                        curves, threshold=solve_tol, beta=beta
                    )
                    for curves in solver_1_curves
                ]
            ),
            curve_utils.mean_of_curves(
                [
                    curve_utils.quantile_cross_jump(
                        curves, threshold=solve_tol, beta=beta
                    )
                    for curves in solver_2_curves  # type: ignore
                ]
            ),
        ),
    }

    try:
        return dispatch[plot_type]()
    except KeyError as e:
        raise NotImplementedError(f"'{plot_type.value}' is not implemented.") from e


# TODO: double check observations type and return type
def compute_bootstrap_conf_int(
    observations: list[float | int],
    conf_level: float,
    bias_correction: bool = True,
    overall_estimator: float | None = None,
) -> tuple[np.ndarray, np.ndarray]:
    """Construct a bootstrap confidence interval for an estimator.

    Args:
        observations (list[float | int]): Estimators from all bootstrap instances.
        conf_level (float): Confidence level for confidence intervals, i.e., 1 - gamma;
            must be in (0, 1).
        bias_correction (bool, optional): Whether to use bias-corrected bootstrap CIs
            (via the percentile method). Defaults to True.
        overall_estimator (float | None, optional): The estimator to compute the CI
            around. Required if`bias_correction` is True.

    Returns:
        tuple[np.ndarray, np.ndarray]: A tuple containing the lower and upper bounds of
            the bootstrap confidence interval.

    Raises:
        ValueError: If `conf_level` is not in (0, 1), or if `overall_estimator` is None
            when `bias_correction` is True.
    """
    # Value checking
    if not 0 < conf_level < 1:
        error_msg = "Confidence level must be in (0, 1)."
        raise ValueError(error_msg)
    if bias_correction and overall_estimator is None:
        error_msg = "Overall estimator must be provided for bias correction."
        raise ValueError(error_msg)

    # Compute bootstrapping confidence interval via percentile method.
    # See Efron (1981) "Nonparameteric Standard Errors and Confidence Intervals."
    if bias_correction:
        if overall_estimator is None:
            error_msg = "Overall estimator must be provided for bias correction."
            raise ValueError(error_msg)
        # Lazy imports
        from scipy.stats import norm

        # For biased-corrected CIs, see equation (4.4) on page 146.
        z0 = norm.ppf(np.mean([obs < overall_estimator for obs in observations]))
        zconflvl = norm.ppf(conf_level)
        q_lower = norm.cdf(2 * z0 - zconflvl)
        q_upper = norm.cdf(2 * z0 + zconflvl)
    else:
        # For uncorrected CIs, see equation (4.3) on page 146.
        q_lower = (1 - conf_level) / 2
        q_upper = 1 - (1 - conf_level) / 2
    bs_conf_int_lower_bound = np.quantile(observations, q=q_lower)
    bs_conf_int_upper_bound = np.quantile(observations, q=q_upper)
    # Sometimes quantile returns a scalar, so convert to array.
    if not isinstance(bs_conf_int_lower_bound, np.ndarray):
        bs_conf_int_lower_bound = np.array([bs_conf_int_lower_bound])
    if not isinstance(bs_conf_int_upper_bound, np.ndarray):
        bs_conf_int_upper_bound = np.array([bs_conf_int_upper_bound])
    return bs_conf_int_lower_bound, bs_conf_int_upper_bound


def plot_bootstrap_conf_ints(
    bs_conf_int_lower_bounds: Curve,
    bs_conf_int_upper_bounds: Curve,
    color_str: str = "C0",
) -> None:
    """Plot bootstrap confidence intervals.

    Args:
        bs_conf_int_lower_bounds (Curve): Lower bounds of bootstrap confidence
            intervals, as curves.
        bs_conf_int_upper_bounds (Curve): Upper bounds of bootstrap confidence
            intervals, as curves.
        color_str (str, optional): String indicating line color, e.g., "C0", "C1", etc.
            Defaults to "C0".
    """
    bs_conf_int_lower_bounds.plot(color_str=color_str, curve_type=CurveType.CONF_BOUND)
    bs_conf_int_upper_bounds.plot(color_str=color_str, curve_type=CurveType.CONF_BOUND)
    # Shade space between curves.
    # Convert to full curves to get piecewise-constant shaded areas.
    plt.fill_between(
        x=bs_conf_int_lower_bounds.curve_to_full_curve().x_vals,
        y1=bs_conf_int_lower_bounds.curve_to_full_curve().y_vals,
        y2=bs_conf_int_upper_bounds.curve_to_full_curve().y_vals,
        color=color_str,
        alpha=0.2,
    )


def report_max_halfwidth(
    curve_pairs: list[list[Curve]],
    normalize: bool,
    conf_level: float,
    difference: bool = False,
) -> None:
    """Print caption for the max halfwidth of bootstrap confidence interval curves.

    Args:
        curve_pairs (list[list[Curve]]): A list of paired bootstrap CI curves.
        normalize (bool): Whether to normalize progress curves with respect to
            optimality gaps.
        conf_level (float): Confidence level for confidence intervals
            (must be in (0, 1)).
        difference (bool, optional): Whether the plot is for difference profiles.
            Defaults to False.

    Raises:
        ValueError: If `conf_level` is not in (0, 1) or if `curve_pairs` is empty.
    """
    # Value checking
    if not 0 < conf_level < 1:
        error_msg = "Confidence level must be in (0, 1)."
        raise ValueError(error_msg)
    # Make sure there's something in the list
    if len(curve_pairs) == 0:
        error_msg = "No curve pairs to report on."
        raise ValueError(error_msg)

    # Compute max halfwidth of bootstrap confidence intervals.
    min_lower_bound = float("inf")
    max_upper_bound = -float("inf")
    max_halfwidths = []
    for curve_pair in curve_pairs:
        min_lower_bound = min(min_lower_bound, min(curve_pair[0].y_vals))
        max_upper_bound = max(max_upper_bound, max(curve_pair[1].y_vals))
        max_halfwidths.append(
            0.5 * curve_utils.max_difference_of_curves(curve_pair[1], curve_pair[0])
        )
    max_halfwidth = max(max_halfwidths)
    # Print caption about max halfwidth.
    if normalize:
        if difference:
            xloc = 0.05
            yloc = -1.35
        else:
            xloc = 0.05
            yloc = -0.35
    else:
        # xloc = 0.05 * budget of the problem
        xloc = 0.05 * curve_pairs[0][0].x_vals[-1]
        yloc = min_lower_bound - 0.25 * (max_upper_bound - min_lower_bound)
    boot_cis = round(conf_level * 100)
    max_hw_round = round(max_halfwidth, 2)
    txt = f"The max halfwidth of the bootstrap {boot_cis}% CIs is {max_hw_round}."
    plt.text(x=xloc, y=yloc, s=txt)


def check_common_problem_and_reference(
    experiments: list[ProblemSolver],
) -> None:
    """Check if a collection of experiments share the same problem, x0, and x*.

    Args:
        experiments (list[ProblemSolver]): Problem-solver pairs of different solvers
            on a common problem.

    Raises:
        ValueError: If any experiments have different problem instances,
            starting solutions (`x0`), or optimal solutions (`x*`).
    """
    problem_list = [experiment.problem for experiment in experiments]
    if not all(prob == problem_list[0] for prob in problem_list[1:]):
        error_msg = "All experiments must have the same problem."
        raise ValueError(error_msg)

    x0_list = [experiment.x0 for experiment in experiments]
    if not all(start_sol == x0_list[0] for start_sol in x0_list[1:]):
        error_msg = "All experiments must have the same starting solution."
        raise ValueError(error_msg)

    xstar_list = [experiment.xstar for experiment in experiments]
    if not all(opt_sol == xstar_list[0] for opt_sol in xstar_list[1:]):
        error_msg = "All experiments must have the same optimal solution."
        raise ValueError(error_msg)


def plot_progress_curves(
    experiments: list[ProblemSolver],
    plot_type: PlotType,
    beta: float = 0.50,
    normalize: bool = True,
    all_in_one: bool = True,
    n_bootstraps: int = 100,
    conf_level: float = 0.95,
    plot_conf_ints: bool = True,
    print_max_hw: bool = True,
    plot_title: str | None = None,
    legend_loc: str | None = None,
    ext: str = ".png",
    save_as_pickle: bool = False,
    solver_set_name: str = "SOLVER_SET",
) -> list[Path]:
    """Plots individual or aggregate progress curves for solvers on a single problem.

    Args:
        experiments (list[ProblemSolver]): Problem-solver pairs for different solvers
            on the same problem.
        plot_type (PlotType): Type of plot to produce (ALL, MEAN, or QUANTILE).
        beta (float, optional): Quantile level to plot (0 < beta < 1). Defaults to 0.50.
        normalize (bool, optional): If True, normalize curves by optimality gaps.
            Defaults to True.
        all_in_one (bool, optional): If True, plot all curves in one figure.
            Defaults to True.
        n_bootstraps (int, optional): Number of bootstrap samples. Defaults to 100.
        conf_level (float, optional): Confidence level for CIs (0 < conf_level < 1).
            Defaults to 0.95.
        plot_conf_ints (bool, optional): If True, plot bootstrapped confidence
            intervals. Defaults to True.
        print_max_hw (bool, optional): If True, print caption with max half-width.
            Defaults to True.
        plot_title (str, optional): Custom title for the plot
            (used only if `all_in_one=True`).
        legend_loc (str, optional): Location of legend (e.g., "best", "lower right").
        ext (str, optional): File extension for saved plots (e.g., ".png").
            Defaults to ".png".
        save_as_pickle (bool, optional): If True, save plot as a pickle file.
            Defaults to False.
        solver_set_name (str, optional): Label for solver group in plot titles.
            Defaults to "SOLVER_SET".

    Returns:
        list[Path]: List of file paths where the plots were saved.

    Raises:
        ValueError: If beta, conf_level, or n_bootstraps have invalid values.
    """
    # Value checking
    if not 0 < beta < 1:
        raise ValueError("Beta quantile must be in (0, 1).")
    if n_bootstraps < 1:
        raise ValueError("Number of bootstraps must be a positive integer.")
    if not 0 < conf_level < 1:
        raise ValueError("Confidence level must be in (0, 1).")

    if legend_loc is None:
        legend_loc = "best"

    # Check if problems are the same with the same x0 and x*.
    check_common_problem_and_reference(experiments)
    file_list: list[Path] = []
    # Set up plot.
    n_experiments = len(experiments)
    if all_in_one:
        ref_experiment = experiments[0]
        setup_plot(
            plot_type=plot_type,
            solver_name=solver_set_name,
            problem_name=ref_experiment.problem.name,
            normalize=normalize,
            budget=ref_experiment.problem.factors["budget"],
            beta=beta,
            plot_title=plot_title,
        )
        solver_curve_handles = []
        curve_pairs = []
        for exp_idx in range(n_experiments):
            experiment = experiments[exp_idx]
            color_str = "C" + str(exp_idx)
            estimator = None
            if plot_type == PlotType.ALL:
                # Plot all estimated progress curves.
                if normalize:
                    handle = experiment.progress_curves[0].plot(color_str=color_str)
                    for curve in experiment.progress_curves[1:]:
                        curve.plot(color_str=color_str)
                else:
                    handle = experiment.objective_curves[0].plot(color_str=color_str)
                    for curve in experiment.objective_curves[1:]:
                        curve.plot(color_str=color_str)
            elif plot_type == PlotType.MEAN:
                # Plot estimated mean progress curve.
                if normalize:
                    estimator = curve_utils.mean_of_curves(experiment.progress_curves)
                else:
                    estimator = curve_utils.mean_of_curves(experiment.objective_curves)
                handle = estimator.plot(color_str=color_str)
            elif plot_type == PlotType.QUANTILE:
                # Plot estimated beta-quantile progress curve.
                if normalize:
                    estimator = curve_utils.quantile_of_curves(
                        experiment.progress_curves, beta
                    )
                else:
                    estimator = curve_utils.quantile_of_curves(
                        experiment.objective_curves, beta
                    )
                handle = estimator.plot(color_str=color_str)
            else:
                error_msg = f"'{plot_type.value}' is not implemented."
                raise NotImplementedError(error_msg)
            solver_curve_handles.append(handle)
            if (plot_conf_ints or print_max_hw) and plot_type != PlotType.ALL:
                bs_conf_int_lb_curve, bs_conf_int_ub_curve = bootstrap_procedure(
                    experiments=[[experiment]],
                    n_bootstraps=n_bootstraps,
                    conf_level=conf_level,
                    plot_type=plot_type,
                    beta=beta,
                    estimator=estimator,
                    normalize=normalize,
                )
                if plot_conf_ints:
                    if isinstance(bs_conf_int_lb_curve, (int, float)) or isinstance(
                        bs_conf_int_ub_curve, (int, float)
                    ):
                        error_msg = (
                            "Bootstrap confidence intervals are not available "
                            "for scalar estimators."
                        )
                        raise ValueError(error_msg)
                    plot_bootstrap_conf_ints(
                        bs_conf_int_lb_curve,
                        bs_conf_int_ub_curve,
                        color_str=color_str,
                    )
                if print_max_hw:
                    curve_pairs.append([bs_conf_int_lb_curve, bs_conf_int_ub_curve])
        plt.legend(
            handles=solver_curve_handles,
            labels=[experiment.solver.name for experiment in experiments],
            loc=legend_loc,
        )
        if print_max_hw and plot_type != PlotType.ALL:
            report_max_halfwidth(
                curve_pairs=curve_pairs,
                normalize=normalize,
                conf_level=conf_level,
            )
        file_list.append(
            save_plot(
                solver_name=solver_set_name,
                problem_name=ref_experiment.problem.name,
                plot_type=plot_type,
                normalize=normalize,
                extra=beta,
                plot_title=plot_title,
                ext=ext,
                save_as_pickle=save_as_pickle,
            )
        )
    else:  # Plot separately.
        for experiment in experiments:
            setup_plot(
                plot_type=plot_type,
                solver_name=experiment.solver.name,
                problem_name=experiment.problem.name,
                normalize=normalize,
                budget=experiment.problem.factors["budget"],
                beta=beta,
            )
            estimator = None
            if plot_type == PlotType.ALL:
                # Plot all estimated progress curves.
                if normalize:
                    for curve in experiment.progress_curves:
                        curve.plot()
                else:
                    for curve in experiment.objective_curves:
                        curve.plot()
            elif plot_type == PlotType.MEAN:
                # Plot estimated mean progress curve.
                if normalize:
                    estimator = curve_utils.mean_of_curves(experiment.progress_curves)
                else:
                    estimator = curve_utils.mean_of_curves(experiment.objective_curves)
                estimator.plot()
            else:  # Must be quantile.
                # Plot estimated beta-quantile progress curve.
                if normalize:
                    estimator = curve_utils.quantile_of_curves(
                        experiment.progress_curves, beta
                    )
                else:
                    estimator = curve_utils.quantile_of_curves(
                        experiment.objective_curves, beta
                    )
                estimator.plot()
            if (plot_conf_ints or print_max_hw) and plot_type != PlotType.ALL:
                # Note: "experiments" needs to be a list of list of ProblemSolvers.
                bs_conf_int_lb_curve, bs_conf_int_ub_curve = bootstrap_procedure(
                    experiments=[[experiment]],
                    n_bootstraps=n_bootstraps,
                    conf_level=conf_level,
                    plot_type=plot_type,
                    beta=beta,
                    estimator=estimator,
                    normalize=normalize,
                )
                if plot_conf_ints:
                    if isinstance(bs_conf_int_lb_curve, (int, float)) or isinstance(
                        bs_conf_int_ub_curve, (int, float)
                    ):
                        error_msg = (
                            "Bootstrap confidence intervals are not available "
                            "for scalar estimators."
                        )
                        raise ValueError(error_msg)
                    plot_bootstrap_conf_ints(bs_conf_int_lb_curve, bs_conf_int_ub_curve)
                if print_max_hw:
                    if isinstance(bs_conf_int_lb_curve, (int, float)) or isinstance(
                        bs_conf_int_ub_curve, (int, float)
                    ):
                        error_msg = (
                            "Max halfwidth is not available for scalar estimators."
                        )
                        raise ValueError(error_msg)
                    report_max_halfwidth(
                        curve_pairs=[[bs_conf_int_lb_curve, bs_conf_int_ub_curve]],
                        normalize=normalize,
                        conf_level=conf_level,
                    )
            file_list.append(
                save_plot(
                    solver_name=experiment.solver.name,
                    problem_name=experiment.problem.name,
                    plot_type=plot_type,
                    normalize=normalize,
                    extra=beta,
                    ext=ext,
                    save_as_pickle=save_as_pickle,
                )
            )
    return file_list


def plot_solvability_cdfs(
    experiments: list[ProblemSolver],
    solve_tol: float = 0.1,
    all_in_one: bool = True,
    n_bootstraps: int = 100,
    conf_level: float = 0.95,
    plot_conf_ints: bool = True,
    print_max_hw: bool = True,
    plot_title: str | None = None,
    legend_loc: str | None = None,
    ext: str = ".png",
    save_as_pickle: bool = False,
    solver_set_name: str = "SOLVER_SET",
) -> list[Path]:
    """Plots solvability CDFs for one or more solvers on a single problem.

    Args:
        experiments (list[ProblemSolver]): Problem-solver pairs for different solvers
            on a common problem.
        solve_tol (float, optional): Optimality gap that defines when a problem is
            considered solved (0 < solve_tol ≤ 1). Defaults to 0.1.
        all_in_one (bool, optional): If True, plot all curves together.
            Defaults to True.
        n_bootstraps (int, optional): Number of bootstrap samples. Defaults to 100.
        conf_level (float, optional): Confidence level for intervals
            (0 < conf_level < 1). Defaults to 0.95.
        plot_conf_ints (bool, optional): If True, include bootstrapped confidence
            intervals. Defaults to True.
        print_max_hw (bool, optional): If True, print the max half-width in the caption.
            Defaults to True.
        plot_title (str, optional): Custom title to override the generated one
            (used only if all_in_one is True).
        legend_loc (str, optional): Location of the plot legend (e.g., "best").
        ext (str, optional): File extension for saved plots. Defaults to ".png".
        save_as_pickle (bool, optional): If True, save plots as pickle files.
            Defaults to False.
        solver_set_name (str, optional): Label for solver group in plot titles.
            Defaults to "SOLVER_SET".

    Returns:
        list[Path]: List of file paths for the generated plots.

    Raises:
        ValueError: If any input parameter is out of bounds or invalid.
    """
    # Value checking
    if not 0 < solve_tol <= 1:
        error_msg = "Solve tolerance must be in (0, 1]."
        raise ValueError(error_msg)
    if n_bootstraps < 1:
        error_msg = "Number of bootstraps must be a positive integer."
        raise ValueError(error_msg)
    if not 0 < conf_level < 1:
        error_msg = "Confidence level must be in (0, 1)."
        raise ValueError(error_msg)

    if legend_loc is None:
        legend_loc = "best"

    # Check if problems are the same with the same x0 and x*.
    check_common_problem_and_reference(experiments)
    file_list = []
    # Set up plot.
    n_experiments = len(experiments)
    if all_in_one:
        ref_experiment = experiments[0]
        setup_plot(
            plot_type=PlotType.SOLVE_TIME_CDF,
            solver_name=solver_set_name,
            problem_name=ref_experiment.problem.name,
            solve_tol=solve_tol,
            plot_title=plot_title,
        )
        solver_curve_handles = []
        curve_pairs = []
        for exp_idx in range(n_experiments):
            experiment = experiments[exp_idx]
            color_str = "C" + str(exp_idx)
            # Plot cdf of solve times.
            estimator = curve_utils.cdf_of_curves_crossing_times(
                experiment.progress_curves, threshold=solve_tol
            )
            handle = estimator.plot(color_str=color_str)
            solver_curve_handles.append(handle)
            if plot_conf_ints or print_max_hw:
                bs_conf_int_lb_curve, bs_conf_int_ub_curve = bootstrap_procedure(
                    experiments=[[experiment]],
                    n_bootstraps=n_bootstraps,
                    conf_level=conf_level,
                    plot_type=PlotType.SOLVE_TIME_CDF,
                    solve_tol=solve_tol,
                    estimator=estimator,
                    normalize=True,
                )
                if plot_conf_ints:
                    if isinstance(bs_conf_int_lb_curve, (int, float)) or isinstance(
                        bs_conf_int_ub_curve, (int, float)
                    ):
                        error_msg = (
                            "Bootstrap confidence intervals are not available "
                            "for scalar estimators."
                        )
                        raise ValueError(error_msg)
                    plot_bootstrap_conf_ints(
                        bs_conf_int_lb_curve,
                        bs_conf_int_ub_curve,
                        color_str=color_str,
                    )
                if print_max_hw:
                    curve_pairs.append([bs_conf_int_lb_curve, bs_conf_int_ub_curve])
        plt.legend(
            handles=solver_curve_handles,
            labels=[experiment.solver.name for experiment in experiments],
            loc=legend_loc,
        )
        if print_max_hw:
            report_max_halfwidth(
                curve_pairs=curve_pairs, normalize=True, conf_level=conf_level
            )
        file_list.append(
            save_plot(
                solver_name="SOLVER SET",
                problem_name=ref_experiment.problem.name,
                plot_type=PlotType.SOLVE_TIME_CDF,
                normalize=True,
                extra=solve_tol,
                plot_title=plot_title,
                ext=ext,
                save_as_pickle=save_as_pickle,
            )
        )
    else:  # Plot separately.
        for experiment in experiments:
            setup_plot(
                plot_type=PlotType.SOLVE_TIME_CDF,
                solver_name=experiment.solver.name,
                problem_name=experiment.problem.name,
                solve_tol=solve_tol,
            )
            estimator = curve_utils.cdf_of_curves_crossing_times(
                experiment.progress_curves, threshold=solve_tol
            )
            estimator.plot()
            if plot_conf_ints or print_max_hw:
                bs_conf_int_lb_curve, bs_conf_int_ub_curve = bootstrap_procedure(
                    experiments=[[experiment]],
                    n_bootstraps=n_bootstraps,
                    conf_level=conf_level,
                    plot_type=PlotType.SOLVE_TIME_CDF,
                    solve_tol=solve_tol,
                    estimator=estimator,
                    normalize=True,
                )
                if plot_conf_ints:
                    if isinstance(bs_conf_int_lb_curve, (int, float)) or isinstance(
                        bs_conf_int_ub_curve, (int, float)
                    ):
                        error_msg = (
                            "Bootstrap confidence intervals are not available "
                            "for scalar estimators."
                        )
                        raise ValueError(error_msg)
                    plot_bootstrap_conf_ints(bs_conf_int_lb_curve, bs_conf_int_ub_curve)
                if print_max_hw:
                    if isinstance(bs_conf_int_lb_curve, (int, float)) or isinstance(
                        bs_conf_int_ub_curve, (int, float)
                    ):
                        error_msg = (
                            "Max halfwidth is not available for scalar estimators."
                        )
                        raise ValueError(error_msg)
                    report_max_halfwidth(
                        curve_pairs=[[bs_conf_int_lb_curve, bs_conf_int_ub_curve]],
                        normalize=True,
                        conf_level=conf_level,
                    )
            file_list.append(
                save_plot(
                    solver_name=experiment.solver.name,
                    problem_name=experiment.problem.name,
                    plot_type=PlotType.SOLVE_TIME_CDF,
                    normalize=True,
                    extra=solve_tol,
                    ext=ext,
                    save_as_pickle=save_as_pickle,
                )
            )
    return file_list


# TODO: Add the capability to compute and print the max halfwidth
# of the bootstrapped CI intervals.
def plot_area_scatterplots(
    experiments: list[list[ProblemSolver]],
    all_in_one: bool = True,
    n_bootstraps: int = 100,
    conf_level: float = 0.95,
    plot_conf_ints: bool = True,
    print_max_hw: bool = True,  # noqa: ARG001
    plot_title: str | None = None,
    legend_loc: str = "best",
    ext: str = ".png",
    save_as_pickle: bool = False,
    solver_set_name: str = "SOLVER_SET",
    problem_set_name: str = "PROBLEM_SET",
) -> list[Path]:
    """Plots scatterplots of mean vs. standard deviation of area under progress curves.

    Can generate either one plot per solver or a combined plot for all solvers.

    Note:
        The `print_max_hw` flag is currently not implemented.

    Args:
        experiments (list[list[ProblemSolver]]): Problem-solver pairs used for plotting.
        all_in_one (bool, optional): If True, plot all solvers together.
            Defaults to True.
        n_bootstraps (int, optional): Number of bootstrap samples. Defaults to 100.
        conf_level (float, optional): Confidence level for CIs (0 < conf_level < 1).
            Defaults to 0.95.
        plot_conf_ints (bool, optional): If True, show bootstrapped confidence
            intervals. Defaults to True.
        print_max_hw (bool, optional): Placeholder for printing max half-widths.
            Currently unused.
        plot_title (str, optional): Custom title for the plot
            (applies only if `all_in_one=True`).
        legend_loc (str, optional): Location of the legend
            (e.g., "best", "lower right").
        ext (str, optional): File extension for saved plots. Defaults to ".png".
        save_as_pickle (bool, optional): If True, save plot as a pickle file.
            Defaults to False.
        solver_set_name (str, optional): Label for solver group in plot titles.
            Defaults to "SOLVER_SET".
        problem_set_name (str, optional): Label for problem group in plot titles.
            Defaults to "PROBLEM_SET".

    Returns:
        list[Path]: List of file paths for the plots produced.

    Raises:
        ValueError: If `n_bootstraps` is not positive or `conf_level` is outside (0, 1).
    """
    # Value checking
    if n_bootstraps < 1:
        error_msg = "Number of bootstraps must be a positive integer."
        raise ValueError(error_msg)
    if not 0 < conf_level < 1:
        error_msg = "Confidence level must be in (0, 1)."
        raise ValueError(error_msg)

    file_list = []
    # Set up plot.
    n_solvers = len(experiments)
    n_problems = len(experiments[0])
    if all_in_one:
        marker_list = ["o", "v", "s", "*", "P", "X", "D", "V", ">", "<"]
        setup_plot(
            plot_type=PlotType.AREA,
            solver_name=solver_set_name,
            problem_name=problem_set_name,
            plot_title=plot_title,
        )
        solver_names = [
            solver_experiments[0].solver.name for solver_experiments in experiments
        ]
        solver_curve_handles = []
        # TODO: Build up capability to print max half-width.
        # if print_max_hw:
        #     curve_pairs = []
        handle = None
        for solver_idx in range(n_solvers):
            for problem_idx in range(n_problems):
                experiment = experiments[solver_idx][problem_idx]
                color_str = "C" + str(solver_idx)
                marker_str = marker_list[
                    solver_idx % len(marker_list)
                ]  # Cycle through list of marker types.
                # Plot mean and standard deviation of area under progress curve.
                areas = [
                    curve.compute_area_under_curve()
                    for curve in experiment.progress_curves
                ]
                mean_estimator = float(np.mean(areas))
                std_dev_estimator = float(np.std(areas, ddof=1))
                if plot_conf_ints:
                    mean_bs_conf_int_lb, mean_bs_conf_int_ub = bootstrap_procedure(
                        experiments=[[experiment]],
                        n_bootstraps=n_bootstraps,
                        conf_level=conf_level,
                        plot_type=PlotType.AREA_MEAN,
                        estimator=mean_estimator,
                        normalize=True,
                    )
                    std_dev_bs_conf_int_lb, std_dev_bs_conf_int_ub = (
                        bootstrap_procedure(
                            experiments=[[experiment]],
                            n_bootstraps=n_bootstraps,
                            conf_level=conf_level,
                            plot_type=PlotType.AREA_STD_DEV,
                            estimator=std_dev_estimator,
                            normalize=True,
                        )
                    )
                    # if print_max_hw:
                    #     curve_pairs.append([bs_CI_lb_curve, bs_CI_ub_curve])
                    if isinstance(mean_bs_conf_int_lb, (Curve)) or isinstance(
                        mean_bs_conf_int_ub, (Curve)
                    ):
                        error_msg = "Mean confidence intervals should be scalar values."
                        raise ValueError(error_msg)
                    if isinstance(std_dev_bs_conf_int_lb, (Curve)) or isinstance(
                        std_dev_bs_conf_int_ub, (Curve)
                    ):
                        error_msg = (
                            "Standard deviation confidence intervals should "
                            "be scalar values."
                        )
                        raise ValueError(error_msg)
                    x_err = [
                        [mean_estimator - mean_bs_conf_int_lb],
                        [mean_bs_conf_int_ub - mean_estimator],
                    ]
                    y_err_x = std_dev_estimator - std_dev_bs_conf_int_lb
                    y_err_y = std_dev_bs_conf_int_ub - std_dev_estimator
                    # If y_err_x or y_err_y is negative, set it to zero and warn.
                    if y_err_x < 0 or y_err_y < 0:
                        old_coords = (y_err_x, y_err_y)
                        y_err_x = max(0, y_err_x)
                        y_err_y = max(0, y_err_y)
                        new_coords = (y_err_x, y_err_y)
                        logging.warning(
                            "Warning: Negative error values detected in "
                            "area scatterplot. "
                            f"Old coordinates: {old_coords}, "
                            "Negative error values detected in area scatterplot "
                            "error bars. "
                            "This can occur due to statistical fluctuations in "
                            "bootstrap confidence interval estimation, especially with "
                            "small sample sizes or high variance. "
                            "Negative error bars are set to zero, which may affect the "
                            "visual interpretation of uncertainty. "
                            f"Old coordinates: {old_coords}, "
                            f"new coordinates: {new_coords}. "
                            "If this occurs frequently, consider reviewing your data "
                            "or increasing the number of replications."
                        )
                    y_err = [[y_err_x], [y_err_y]]
                    handle = plt.errorbar(
                        x=mean_estimator,
                        y=std_dev_estimator,
                        xerr=x_err,
                        yerr=y_err,
                        color=color_str,
                        marker=marker_str,
                        elinewidth=1,
                    )
                else:
                    handle = plt.scatter(
                        x=mean_estimator,
                        y=std_dev_estimator,
                        color=color_str,
                        marker=marker_str,
                    )
            solver_curve_handles.append(handle)
        plt.legend(handles=solver_curve_handles, labels=solver_names, loc=legend_loc)
        file_list.append(
            save_plot(
                solver_name=solver_set_name,
                problem_name=problem_set_name,
                plot_type=PlotType.AREA,
                normalize=True,
                plot_title=plot_title,
                ext=ext,
                save_as_pickle=save_as_pickle,
            )
        )
    else:
        for solver_idx in range(n_solvers):
            ref_experiment = experiments[solver_idx][0]
            setup_plot(
                plot_type=PlotType.AREA,
                solver_name=ref_experiment.solver.name,
                problem_name=problem_set_name,
            )
            # if print_max_hw:
            #     curve_pairs = []
            experiment = None
            for problem_idx in range(n_problems):
                experiment = experiments[solver_idx][problem_idx]
                # Plot mean and standard deviation of area under progress curve.
                areas = [
                    curve.compute_area_under_curve()
                    for curve in experiment.progress_curves
                ]
                mean_estimator = float(np.mean(areas))
                std_dev_estimator = float(np.std(areas, ddof=1))
                if plot_conf_ints:
                    mean_bs_conf_int_lb, mean_bs_conf_int_ub = bootstrap_procedure(
                        experiments=[[experiment]],
                        n_bootstraps=n_bootstraps,
                        conf_level=conf_level,
                        plot_type=PlotType.AREA_MEAN,
                        estimator=mean_estimator,
                        normalize=True,
                    )
                    std_dev_bs_conf_int_lb, std_dev_bs_conf_int_ub = (
                        bootstrap_procedure(
                            experiments=[[experiment]],
                            n_bootstraps=n_bootstraps,
                            conf_level=conf_level,
                            plot_type=PlotType.AREA_STD_DEV,
                            estimator=std_dev_estimator,
                            normalize=True,
                        )
                    )
                    # if print_max_hw:
                    #     curve_pairs.append([bs_CI_lb_curve, bs_CI_ub_curve])
                    if isinstance(mean_bs_conf_int_lb, (Curve)) or isinstance(
                        mean_bs_conf_int_ub, (Curve)
                    ):
                        error_msg = "Mean confidence intervals should be scalar values."
                        raise ValueError(error_msg)
                    if isinstance(std_dev_bs_conf_int_lb, (Curve)) or isinstance(
                        std_dev_bs_conf_int_ub, (Curve)
                    ):
                        error_msg = (
                            "Standard deviation confidence intervals should "
                            "be scalar values."
                        )
                        raise ValueError(error_msg)
                    x_err = [
                        [mean_estimator - mean_bs_conf_int_lb],
                        [mean_bs_conf_int_ub - mean_estimator],
                    ]
                    y_err = [
                        [std_dev_estimator - std_dev_bs_conf_int_lb],
                        [std_dev_bs_conf_int_ub - std_dev_estimator],
                    ]
                    handle = plt.errorbar(
                        x=mean_estimator,
                        y=std_dev_estimator,
                        xerr=x_err,
                        yerr=y_err,
                        marker="o",
                        color="C0",
                        elinewidth=1,
                    )
                else:
                    handle = plt.scatter(
                        x=mean_estimator,
                        y=std_dev_estimator,
                        color="C0",
                        marker="o",
                    )
            if experiment is not None:
                file_list.append(
                    save_plot(
                        solver_name=experiment.solver.name,
                        problem_name=problem_set_name,
                        plot_type=PlotType.AREA,
                        normalize=True,
                        ext=ext,
                        save_as_pickle=save_as_pickle,
                    )
                )
    return file_list


def plot_solvability_profiles(
    experiments: list[list[ProblemSolver]],
    plot_type: PlotType,
    all_in_one: bool = True,
    n_bootstraps: int = 100,
    conf_level: float = 0.95,
    plot_conf_ints: bool = True,
    print_max_hw: bool = True,
    solve_tol: float = 0.1,
    beta: float = 0.5,
    ref_solver: str | None = None,
    plot_title: str | None = None,
    legend_loc: str | None = None,
    ext: str = ".png",
    save_as_pickle: bool = False,
    solver_set_name: str = "SOLVER_SET",
    problem_set_name: str = "PROBLEM_SET",
) -> list[Path]:
    """Plots solvability or difference profiles for solvers on multiple problems.

    Args:
        experiments (list[list[ProblemSolver]]): Problem-solver pairs used for plotting.
        plot_type (PlotType): Type of solvability plot to produce:
            - PlotType.CDF_SOLVABILITY
            - PlotType.QUANTILE_SOLVABILITY
            - PlotType.DIFFERENCE_OF_CDF_SOLVABILITY
            - PlotType.DIFFERENCE_OF_QUANTILE_SOLVABILITY
        all_in_one (bool, optional): If True, plot all curves together.
            Defaults to True.
        n_bootstraps (int, optional): Number of bootstrap samples. Defaults to 100.
        conf_level (float, optional): Confidence level for intervals
            (0 < conf_level < 1). Defaults to 0.95.
        plot_conf_ints (bool, optional): If True, show bootstrapped confidence
            intervals. Defaults to True.
        print_max_hw (bool, optional): If True, print max half-width in caption.
            Defaults to True.
        solve_tol (float, optional): Optimality gap defining when a problem is
            considered solved (0 < solve_tol ≤ 1). Defaults to 0.1.
        beta (float, optional): Quantile level to compute (0 < beta < 1).
            Defaults to 0.5.
        ref_solver (str, optional): Name of the reference solver for difference plots.
        plot_title (str, optional): Custom title for the plot
            (used only if `all_in_one=True`).
        legend_loc (str, optional): Location of the legend
            (e.g., "best", "upper right").
        ext (str, optional): File extension for saved plots (e.g., ".png").
            Defaults to ".png".
        save_as_pickle (bool, optional): If True, save plots as pickle files.
            Defaults to False.
        solver_set_name (str, optional): Name of solver group for plot titles.
            Defaults to "SOLVER_SET".
        problem_set_name (str, optional): Name of problem group for plot titles.
            Defaults to "PROBLEM_SET".

    Returns:
        list[Path]: List of file paths for the plots produced.

    Raises:
        ValueError: If any input parameter is out of bounds or invalid.
    """
    # Value checking
    if n_bootstraps < 1:
        error_msg = "Number of bootstraps must be a positive integer."
        raise ValueError(error_msg)
    if not 0 < conf_level < 1:
        error_msg = "Confidence level must be in (0, 1)."
        raise ValueError(error_msg)
    if not 0 < solve_tol <= 1:
        error_msg = "Solve tolerance must be in (0, 1]."
        raise ValueError(error_msg)
    if not 0 < beta < 1:
        error_msg = "Beta quantile must be in (0, 1)."
        raise ValueError(error_msg)

    if legend_loc is None:
        legend_loc = "best"

    file_list = []
    # Set up plot.
    n_solvers = len(experiments)
    n_problems = len(experiments[0])
    if all_in_one:
        if plot_type == PlotType.CDF_SOLVABILITY:
            setup_plot(
                plot_type=plot_type,
                solver_name=solver_set_name,
                problem_name=problem_set_name,
                solve_tol=solve_tol,
                plot_title=plot_title,
            )
        elif plot_type == PlotType.QUANTILE_SOLVABILITY:
            setup_plot(
                plot_type=plot_type,
                solver_name=solver_set_name,
                problem_name=problem_set_name,
                beta=beta,
                solve_tol=solve_tol,
                plot_title=plot_title,
            )
        elif plot_type == PlotType.DIFFERENCE_OF_CDF_SOLVABILITY:
            setup_plot(
                plot_type=plot_type,
                solver_name=solver_set_name,
                problem_name=problem_set_name,
                solve_tol=solve_tol,
                plot_title=plot_title,
            )
        elif plot_type == PlotType.DIFFERENCE_OF_QUANTILE_SOLVABILITY:
            setup_plot(
                plot_type=plot_type,
                solver_name=solver_set_name,
                problem_name=problem_set_name,
                beta=beta,
                solve_tol=solve_tol,
                plot_title=plot_title,
            )
        else:
            error_msg = f"Plot type {plot_type} is not supported."
            raise ValueError(error_msg)
        curve_pairs = []
        solver_names = [
            solver_experiments[0].solver.name for solver_experiments in experiments
        ]
        solver_curves = []
        solver_curve_handles = []
        for solver_idx in range(n_solvers):
            solver_sub_curves = []
            color_str = "C" + str(solver_idx)
            # For each problem compute the cdf or quantile of solve times.
            for problem_idx in range(n_problems):
                experiment = experiments[solver_idx][problem_idx]
                sub_curve = None
                if plot_type in [
                    PlotType.CDF_SOLVABILITY,
                    PlotType.DIFFERENCE_OF_CDF_SOLVABILITY,
                ]:
                    sub_curve = curve_utils.cdf_of_curves_crossing_times(
                        curves=experiment.progress_curves, threshold=solve_tol
                    )
                elif plot_type in [
                    PlotType.QUANTILE_SOLVABILITY,
                    PlotType.DIFFERENCE_OF_QUANTILE_SOLVABILITY,
                ]:
                    sub_curve = curve_utils.quantile_cross_jump(
                        curves=experiment.progress_curves,
                        threshold=solve_tol,
                        beta=beta,
                    )
                else:
                    error_msg = f"Plot type {plot_type} is not supported."
                    raise ValueError(error_msg)
                if sub_curve is not None:
                    solver_sub_curves.append(sub_curve)
            # Plot solvability profile for the solver.
            # Exploit the fact that each solvability profile is an average of more
            # basic curves.
            solver_curve = curve_utils.mean_of_curves(solver_sub_curves)
            # CAUTION: Using mean above requires an equal number of macro-replications
            # per problem.
            solver_curves.append(solver_curve)
            if plot_type in [PlotType.CDF_SOLVABILITY, PlotType.QUANTILE_SOLVABILITY]:
                handle = solver_curve.plot(color_str=color_str)
                solver_curve_handles.append(handle)
                if plot_conf_ints or print_max_hw:
                    bs_conf_int_lb_curve, bs_conf_int_ub_curve = bootstrap_procedure(
                        experiments=[experiments[solver_idx]],
                        n_bootstraps=n_bootstraps,
                        conf_level=conf_level,
                        plot_type=plot_type,  # type: ignore
                        solve_tol=solve_tol,
                        beta=beta,
                        estimator=solver_curve,
                        normalize=True,
                    )
                    if plot_conf_ints:
                        if isinstance(bs_conf_int_lb_curve, (int, float)) or isinstance(
                            bs_conf_int_ub_curve, (int, float)
                        ):
                            error_msg = (
                                "Bootstrap confidence intervals are not available "
                                "for scalar estimators."
                            )
                            raise ValueError(error_msg)
                        plot_bootstrap_conf_ints(
                            bs_conf_int_lb_curve,
                            bs_conf_int_ub_curve,
                            color_str=color_str,
                        )
                    if print_max_hw:
                        curve_pairs.append([bs_conf_int_lb_curve, bs_conf_int_ub_curve])
        if plot_type == PlotType.CDF_SOLVABILITY:
            plt.legend(
                handles=solver_curve_handles,
                labels=solver_names,
                loc=legend_loc,
            )
            if print_max_hw:
                report_max_halfwidth(
                    curve_pairs=curve_pairs,
                    normalize=True,
                    conf_level=conf_level,
                )
            file_list.append(
                save_plot(
                    solver_name=solver_set_name,
                    problem_name=problem_set_name,
                    plot_type=plot_type,
                    normalize=True,
                    extra=solve_tol,
                    plot_title=plot_title,
                    ext=ext,
                    save_as_pickle=save_as_pickle,
                )
            )
        elif plot_type == PlotType.QUANTILE_SOLVABILITY:
            plt.legend(
                handles=solver_curve_handles,
                labels=solver_names,
                loc=legend_loc,
            )
            if print_max_hw:
                report_max_halfwidth(
                    curve_pairs=curve_pairs,
                    normalize=True,
                    conf_level=conf_level,
                )
            file_list.append(
                save_plot(
                    solver_name=solver_set_name,
                    problem_name=problem_set_name,
                    plot_type=plot_type,
                    normalize=True,
                    extra=[solve_tol, beta],
                    plot_title=plot_title,
                    ext=ext,
                    save_as_pickle=save_as_pickle,
                )
            )
        elif plot_type in [
            PlotType.DIFFERENCE_OF_CDF_SOLVABILITY,
            PlotType.DIFFERENCE_OF_QUANTILE_SOLVABILITY,
        ]:
            if ref_solver is None:
                error_msg = (
                    "Reference solver must be specified for difference profiles."
                )
                raise ValueError(error_msg)
            non_ref_solvers = [
                solver_name for solver_name in solver_names if solver_name != ref_solver
            ]
            ref_solver_idx = solver_names.index(ref_solver)
            for solver_idx in range(n_solvers):
                if solver_idx is not ref_solver_idx:
                    diff_solver_curve = curve_utils.difference_of_curves(
                        solver_curves[solver_idx], solver_curves[ref_solver_idx]
                    )
                    color_str = "C" + str(solver_idx)
                    handle = diff_solver_curve.plot(color_str=color_str)
                    solver_curve_handles.append(handle)
                    if plot_conf_ints or print_max_hw:
                        bs_conf_int_lb_curve, bs_conf_int_ub_curve = (
                            bootstrap_procedure(
                                experiments=[
                                    experiments[solver_idx],
                                    experiments[ref_solver_idx],
                                ],
                                n_bootstraps=n_bootstraps,
                                conf_level=conf_level,
                                plot_type=plot_type,  # type: ignore
                                solve_tol=solve_tol,
                                beta=beta,
                                estimator=diff_solver_curve,
                                normalize=True,
                            )
                        )
                        if plot_conf_ints:
                            if isinstance(
                                bs_conf_int_lb_curve, (int, float)
                            ) or isinstance(bs_conf_int_ub_curve, (int, float)):
                                error_msg = (
                                    "Bootstrap confidence intervals are not available "
                                    "for scalar estimators."
                                )
                                raise ValueError(error_msg)
                            plot_bootstrap_conf_ints(
                                bs_conf_int_lb_curve,
                                bs_conf_int_ub_curve,
                                color_str=color_str,
                            )
                        if print_max_hw:
                            curve_pairs.append(
                                [bs_conf_int_lb_curve, bs_conf_int_ub_curve]
                            )
            offset_labels = [
                f"{non_ref_solver} - {ref_solver}" for non_ref_solver in non_ref_solvers
            ]
            plt.legend(
                handles=solver_curve_handles,
                labels=offset_labels,
                loc=legend_loc,
            )
            if print_max_hw:
                report_max_halfwidth(
                    curve_pairs=curve_pairs,
                    normalize=True,
                    conf_level=conf_level,
                    difference=True,
                )
            if plot_type == PlotType.DIFFERENCE_OF_CDF_SOLVABILITY:
                file_list.append(
                    save_plot(
                        solver_name=solver_set_name,
                        problem_name=problem_set_name,
                        plot_type=plot_type,
                        normalize=True,
                        extra=solve_tol,
                        plot_title=plot_title,
                        ext=ext,
                        save_as_pickle=save_as_pickle,
                    )
                )
            elif plot_type == PlotType.DIFFERENCE_OF_QUANTILE_SOLVABILITY:
                file_list.append(
                    save_plot(
                        solver_name=solver_set_name,
                        problem_name=problem_set_name,
                        plot_type=plot_type,
                        normalize=True,
                        extra=[solve_tol, beta],
                        plot_title=plot_title,
                        ext=ext,
                        save_as_pickle=save_as_pickle,
                    )
                )
        else:
            error_msg = f"Plot type {plot_type} is not supported."
            raise ValueError(error_msg)
    else:
        solver_names = [
            solver_experiments[0].solver.name for solver_experiments in experiments
        ]
        solver_curves = []
        for solver_idx in range(n_solvers):
            solver_sub_curves = []
            # For each problem compute the cdf or quantile of solve times.
            for problem_idx in range(n_problems):
                experiment = experiments[solver_idx][problem_idx]
                sub_curve = None
                if plot_type in [
                    PlotType.CDF_SOLVABILITY,
                    PlotType.DIFFERENCE_OF_CDF_SOLVABILITY,
                ]:
                    sub_curve = curve_utils.cdf_of_curves_crossing_times(
                        curves=experiment.progress_curves, threshold=solve_tol
                    )
                elif plot_type in [
                    PlotType.QUANTILE_SOLVABILITY,
                    PlotType.DIFFERENCE_OF_QUANTILE_SOLVABILITY,
                ]:
                    sub_curve = curve_utils.quantile_cross_jump(
                        curves=experiment.progress_curves,
                        threshold=solve_tol,
                        beta=beta,
                    )
                else:
                    error_msg = f"Plot type {plot_type} is not supported."
                    raise ValueError(error_msg)
                if sub_curve is not None:
                    solver_sub_curves.append(sub_curve)
            # Plot solvability profile for the solver.
            # Exploit the fact that each solvability profile is an average of more
            # basic curves.
            solver_curve = curve_utils.mean_of_curves(solver_sub_curves)
            solver_curves.append(solver_curve)
            if plot_type in {PlotType.CDF_SOLVABILITY, PlotType.QUANTILE_SOLVABILITY}:
                # Set up plot.
                if plot_type == PlotType.CDF_SOLVABILITY:
                    file_list.append(
                        setup_plot(
                            plot_type=plot_type,
                            solver_name=experiments[solver_idx][0].solver.name,
                            problem_name=problem_set_name,
                            solve_tol=solve_tol,
                        )
                    )
                elif plot_type == PlotType.QUANTILE_SOLVABILITY:
                    file_list.append(
                        setup_plot(
                            plot_type=plot_type,
                            solver_name=experiments[solver_idx][0].solver.name,
                            problem_name=problem_set_name,
                            beta=beta,
                            solve_tol=solve_tol,
                        )
                    )
                handle = solver_curve.plot()
                if plot_conf_ints or print_max_hw:
                    bs_conf_int_lb_curve, bs_conf_int_ub_curve = bootstrap_procedure(
                        experiments=[experiments[solver_idx]],
                        n_bootstraps=n_bootstraps,
                        conf_level=conf_level,
                        plot_type=plot_type,
                        solve_tol=solve_tol,
                        beta=beta,
                        estimator=solver_curve,
                        normalize=True,
                    )
                    if plot_conf_ints:
                        if isinstance(bs_conf_int_lb_curve, (int, float)) or isinstance(
                            bs_conf_int_ub_curve, (int, float)
                        ):
                            error_msg = (
                                "Bootstrap confidence intervals are not available "
                                "for scalar estimators."
                            )
                            raise ValueError(error_msg)
                        plot_bootstrap_conf_ints(
                            bs_conf_int_lb_curve, bs_conf_int_ub_curve
                        )
                    if print_max_hw:
                        if isinstance(bs_conf_int_lb_curve, (int, float)) or isinstance(
                            bs_conf_int_ub_curve, (int, float)
                        ):
                            error_msg = (
                                "Max halfwidth is not available for scalar estimators."
                            )
                            raise ValueError(error_msg)
                        report_max_halfwidth(
                            curve_pairs=[[bs_conf_int_lb_curve, bs_conf_int_ub_curve]],
                            normalize=True,
                            conf_level=conf_level,
                        )
                if plot_type == PlotType.CDF_SOLVABILITY:
                    file_list.append(
                        save_plot(
                            solver_name=experiments[solver_idx][0].solver.name,
                            problem_name=problem_set_name,
                            plot_type=plot_type,
                            normalize=True,
                            extra=solve_tol,
                            ext=ext,
                            save_as_pickle=save_as_pickle,
                        )
                    )
                elif plot_type == PlotType.QUANTILE_SOLVABILITY:
                    file_list.append(
                        save_plot(
                            solver_name=experiments[solver_idx][0].solver.name,
                            problem_name=problem_set_name,
                            plot_type=plot_type,
                            normalize=True,
                            extra=[solve_tol, beta],
                            ext=ext,
                            save_as_pickle=save_as_pickle,
                        )
                    )
        if plot_type in [
            PlotType.DIFFERENCE_OF_CDF_SOLVABILITY,
            PlotType.DIFFERENCE_OF_QUANTILE_SOLVABILITY,
        ]:
            if ref_solver is None:
                error_msg = (
                    "Reference solver must be specified for difference profiles."
                )
                raise ValueError(error_msg)
            non_ref_solvers = [
                solver_name for solver_name in solver_names if solver_name != ref_solver
            ]
            ref_solver_idx = solver_names.index(ref_solver)
            for solver_idx in range(n_solvers):
                if solver_idx is not ref_solver_idx:
                    if plot_type == PlotType.DIFFERENCE_OF_CDF_SOLVABILITY:
                        file_list.append(
                            setup_plot(
                                plot_type=plot_type,
                                solver_name=experiments[solver_idx][0].solver.name,
                                problem_name=problem_set_name,
                                solve_tol=solve_tol,
                            )
                        )
                    elif plot_type == PlotType.DIFFERENCE_OF_QUANTILE_SOLVABILITY:
                        file_list.append(
                            setup_plot(
                                plot_type=plot_type,
                                solver_name=experiments[solver_idx][0].solver.name,
                                problem_name=problem_set_name,
                                beta=beta,
                                solve_tol=solve_tol,
                            )
                        )
                    diff_solver_curve = curve_utils.difference_of_curves(
                        solver_curves[solver_idx], solver_curves[ref_solver_idx]
                    )
                    handle = diff_solver_curve.plot()
                    if plot_conf_ints or print_max_hw:
                        bs_conf_int_lb_curve, bs_conf_int_ub_curve = (
                            bootstrap_procedure(
                                experiments=[
                                    experiments[solver_idx],
                                    experiments[ref_solver_idx],
                                ],
                                n_bootstraps=n_bootstraps,
                                conf_level=conf_level,
                                plot_type=plot_type,
                                solve_tol=solve_tol,
                                beta=beta,
                                estimator=diff_solver_curve,
                                normalize=True,
                            )
                        )
                        if plot_conf_ints:
                            if isinstance(
                                bs_conf_int_lb_curve, (int, float)
                            ) or isinstance(bs_conf_int_ub_curve, (int, float)):
                                error_msg = (
                                    "Bootstrap confidence intervals are not available "
                                    "for scalar estimators."
                                )
                                raise ValueError(error_msg)
                            plot_bootstrap_conf_ints(
                                bs_conf_int_lb_curve, bs_conf_int_ub_curve
                            )
                        if print_max_hw:
                            if isinstance(
                                bs_conf_int_lb_curve, (int, float)
                            ) or isinstance(bs_conf_int_ub_curve, (int, float)):
                                error_msg = (
                                    "Max halfwidth is not available for "
                                    "scalar estimators."
                                )
                                raise ValueError(error_msg)
                            report_max_halfwidth(
                                curve_pairs=[
                                    [bs_conf_int_lb_curve, bs_conf_int_ub_curve]
                                ],
                                normalize=True,
                                conf_level=conf_level,
                                difference=True,
                            )
                    if plot_type == PlotType.DIFFERENCE_OF_CDF_SOLVABILITY:
                        file_list.append(
                            save_plot(
                                solver_name=experiments[solver_idx][0].solver.name,
                                problem_name=problem_set_name,
                                plot_type=plot_type,
                                normalize=True,
                                extra=solve_tol,
                                ext=ext,
                                save_as_pickle=save_as_pickle,
                            )
                        )
                    elif plot_type == PlotType.DIFFERENCE_OF_QUANTILE_SOLVABILITY:
                        file_list.append(
                            save_plot(
                                solver_name=experiments[solver_idx][0].solver.name,
                                problem_name=problem_set_name,
                                plot_type=plot_type,
                                normalize=True,
                                extra=[solve_tol, beta],
                                ext=ext,
                                save_as_pickle=save_as_pickle,
                            )
                        )
    return file_list


def plot_terminal_progress(
    experiments: list[ProblemSolver],
    plot_type: PlotType = PlotType.VIOLIN,
    normalize: bool = True,
    all_in_one: bool = True,
    plot_title: str | None = None,
    ext: str = ".png",
    save_as_pickle: bool = False,
    solver_set_name: str = "SOLVER_SET",
) -> list[Path]:
    """Plots terminal progress as box or violin plots for solvers on a single problem.

    Args:
        experiments (list[ProblemSolver]): ProblemSolver pairs for different solvers on
            a common problem.
        plot_type (str, optional): Type of plot to generate: "box" or "violin".
            Defaults to "violin".
        normalize (bool, optional): If True, normalize progress curves by optimality
            gaps. Defaults to True.
        all_in_one (bool, optional): If True, plot all curves in one figure.
            Defaults to True.
        plot_title (str, optional): Custom title to override the default. Used only if
            all_in_one is True.
        ext (str, optional): File extension for saved plots (e.g., ".png").
            Defaults to ".png".
        save_as_pickle (bool, optional): If True, save the plot as a pickle file.
            Defaults to False.
        solver_set_name (str, optional): Label for solver group in plot titles.
            Defaults to "SOLVER_SET".

    Returns:
        list[str]: List of file paths for the plots produced.

    Raises:
        ValueError: If an unsupported plot type is specified.
    """
    # Value checking
    if plot_type not in [PlotType.BOX, PlotType.VIOLIN]:
        error_msg = "Plot type must be either 'box' or 'violin'."
        raise ValueError(error_msg)

    # Check if problems are the same with the same x0 and x*.
    check_common_problem_and_reference(experiments)
    file_list = []
    # Set up plot.
    n_experiments = len(experiments)
    if all_in_one:
        ref_experiment = experiments[0]
        setup_plot(
            plot_type=plot_type,
            solver_name=solver_set_name,
            problem_name=ref_experiment.problem.name,
            normalize=normalize,
            budget=ref_experiment.problem.factors["budget"],
            plot_title=plot_title,
        )
        # solver_curve_handles = []
        if normalize:
            terminal_data = [
                [
                    experiment.progress_curves[mrep].y_vals[-1]
                    for mrep in range(experiment.n_macroreps)
                ]
                for experiment in experiments
            ]
        else:
            terminal_data = [
                [
                    experiment.objective_curves[mrep].y_vals[-1]
                    for mrep in range(experiment.n_macroreps)
                ]
                for experiment in experiments
            ]
        if plot_type == PlotType.BOX:
            plt.boxplot(terminal_data)
            plt.xticks(
                range(1, n_experiments + 1),
                labels=[experiment.solver.name for experiment in experiments],
            )
        elif plot_type == PlotType.VIOLIN:
            import seaborn as sns

            # Construct dictionary of lists directly
            terminal_data_dict = {
                "Solvers": [
                    experiments[exp_idx].solver.name
                    for exp_idx in range(n_experiments)
                    for _ in terminal_data[exp_idx]
                ],
                "Terminal": [
                    td
                    for exp_idx in range(n_experiments)
                    for td in terminal_data[exp_idx]
                ],
            }

            sns.violinplot(
                x="Solvers",
                y="Terminal",
                data=terminal_data_dict,
                inner="stick",
                density_norm="width",
                cut=0.1,
                hue="Solvers",
            )

            plt.ylabel("Terminal Progress" if normalize else "Terminal Objective")

        file_list.append(
            save_plot(
                solver_name=solver_set_name,
                problem_name=ref_experiment.problem.name,
                plot_type=plot_type,
                normalize=normalize,
                plot_title=plot_title,
                ext=ext,
                save_as_pickle=save_as_pickle,
            )
        )
    else:  # Plot separately.
        for experiment in experiments:
            setup_plot(
                plot_type=plot_type,
                solver_name=experiment.solver.name,
                problem_name=experiment.problem.name,
                normalize=normalize,
                budget=experiment.problem.factors["budget"],
            )
            if normalize:
                curves = experiment.progress_curves
            else:
                curves = experiment.objective_curves
            terminal_data = [curve.y_vals[-1] for curve in curves]
            if plot_type == PlotType.BOX:
                plt.boxplot(terminal_data)
                plt.xticks([1], labels=[experiment.solver.name])
            if plot_type == PlotType.VIOLIN:
                terminal_data_dict = {
                    "Solver": [experiment.solver.name] * len(terminal_data),
                    "Terminal": terminal_data,
                }
                import seaborn as sns

                sns.violinplot(
                    x=terminal_data_dict["Solver"],
                    y=terminal_data_dict["Terminal"],
                    inner="stick",
                )
            if normalize:
                plt.ylabel("Terminal Progress")
            else:
                plt.ylabel("Terminal Objective")
            file_list.append(
                save_plot(
                    solver_name=experiment.solver.name,
                    problem_name=experiment.problem.name,
                    plot_type=plot_type,
                    normalize=normalize,
                    ext=ext,
                    save_as_pickle=save_as_pickle,
                )
            )
    return file_list


def plot_terminal_scatterplots(
    experiments: list[list[ProblemSolver]],
    all_in_one: float = True,
    plot_title: str | None = None,
    legend_loc: str | None = None,
    ext: str = ".png",
    save_as_pickle: bool = False,
    solver_set_name: str = "SOLVER_SET",
    problem_set_name: str = "PROBLEM_SET",
) -> list[Path]:
    """Plot scatter plots of the mean and standard deviation of terminal progress.

    Either creates one plot per solver or a combined plot for all solvers.

    Args:
        experiments (list[list[ProblemSolver]]): Problem-solver pairs used to produce
            plots.
        all_in_one (bool, optional): Whether to plot all solvers in one figure.
            Defaults to True.
        plot_title (str | None, optional): Title to override the autogenerated one
            (only applies if `all_in_one` is True).
        legend_loc (str | None, optional): Location of the legend (e.g., "best").
            Defaults to None.
        ext (str, optional): File extension to use for output images.
            Defaults to ".png".
        save_as_pickle (bool, optional): Whether to also save the plots as `.pickle`
            files. Defaults to False.
        solver_set_name (str, optional): Name for the solver group used in plot titles.
            Defaults to "SOLVER_SET".
        problem_set_name (str, optional): Name for the problem group used in plot
            titles. Defaults to "PROBLEM_SET".

    Returns:
        list[Path]: A list of file paths to the plots produced.
    """
    if legend_loc is None:
        legend_loc = "best"

    file_list = []
    # Set up plot.
    n_solvers = len(experiments)
    n_problems = len(experiments[0])
    if all_in_one:
        marker_list = ["o", "v", "s", "*", "P", "X", "D", "V", ">", "<"]
        setup_plot(
            plot_type=PlotType.TERMINAL_SCATTER,
            solver_name=solver_set_name,
            problem_name=problem_set_name,
            plot_title=plot_title,
        )
        solver_names = [
            solver_experiments[0].solver.name for solver_experiments in experiments
        ]
        solver_curve_handles = []
        handle = None
        for solver_idx in range(n_solvers):
            for problem_idx in range(n_problems):
                experiment = experiments[solver_idx][problem_idx]
                color_str = "C" + str(solver_idx)
                marker_str = marker_list[
                    solver_idx % len(marker_list)
                ]  # Cycle through list of marker types.
                # Plot mean and standard deviation of terminal progress.
                terminals = [curve.y_vals[-1] for curve in experiment.progress_curves]
                mean_estimator = np.mean(terminals)
                std_dev_estimator = np.std(terminals, ddof=1)
                handle = plt.scatter(
                    x=mean_estimator,
                    y=std_dev_estimator,
                    color=color_str,
                    marker=marker_str,
                )
            solver_curve_handles.append(handle)
        plt.legend(handles=solver_curve_handles, labels=solver_names, loc=legend_loc)
        file_list.append(
            save_plot(
                solver_name=solver_set_name,
                problem_name=problem_set_name,
                plot_type=PlotType.TERMINAL_SCATTER,
                normalize=True,
                plot_title=plot_title,
                ext=ext,
                save_as_pickle=save_as_pickle,
            )
        )
    else:
        for solver_idx in range(n_solvers):
            ref_experiment = experiments[solver_idx][0]
            setup_plot(
                plot_type=PlotType.TERMINAL_SCATTER,
                solver_name=ref_experiment.solver.name,
                problem_name=problem_set_name,
            )
            experiment = None
            for problem_idx in range(n_problems):
                experiment = experiments[solver_idx][problem_idx]
                # Plot mean and standard deviation of terminal progress.
                terminals = [curve.y_vals[-1] for curve in experiment.progress_curves]
                mean_estimator = np.mean(terminals)
                std_dev_estimator = np.std(terminals, ddof=1)
                handle = plt.scatter(
                    x=mean_estimator,
                    y=std_dev_estimator,
                    color="C0",
                    marker="o",
                )
            if experiment is not None:
                file_list.append(
                    save_plot(
                        solver_name=experiment.solver.name,
                        problem_name=problem_set_name,
                        plot_type=PlotType.TERMINAL_SCATTER,
                        normalize=True,
                        ext=ext,
                        save_as_pickle=save_as_pickle,
                    )
                )
    return file_list


def setup_plot(
    plot_type: PlotType,
    solver_name: str = "SOLVER SET",
    problem_name: str = "PROBLEM SET",
    normalize: bool = True,
    budget: int | None = None,
    beta: float | None = None,
    solve_tol: float | None = None,
    plot_title: str | None = None,
) -> None:
    """Create a new figure, add labels to the plot, and reformat axes.

    Args:
        plot_type (PlotType): Type of plot to produce. Valid options include:
            - ALL: All estimated progress curves.
            - MEAN: Estimated mean progress curve.
            - QUANTILE: Estimated beta quantile progress curve.
            - SOLVE_TIME_CDF: CDF of solve time.
            - CDF_SOLVABILITY: CDF solvability profile.
            - QUANTILE_SOLVABILITY: Quantile solvability profile.
            - DIFFERENCE_OF_CDF_SOLVABILITY: Difference of CDF solvability profiles.
            - DIFFERENCE_OF_QUANTILE_SOLVABILITY: Difference of quantile solvability
                profiles.
            - AREA: Area scatterplot.
            - BOX: Box plot of terminal progress.
            - VIOLIN: Violin plot of terminal progress.
            - TERMINAL_SCATTER: Scatterplot of mean and std dev of terminal progress.
        solver_name (str, optional): Name of the solver. Defaults to "SOLVER SET".
        problem_name (str, optional): Name of the problem. Defaults to "PROBLEM SET".
        normalize (bool, optional): Whether to normalize with respect to optimality
            gaps. Defaults to True.
        budget (int, optional): Function evaluation budget.
        beta (float, optional): Quantile to compute (must be in (0, 1)).
        solve_tol (float, optional): Relative optimality gap for declaring a solve
            (must be in (0, 1]).
        plot_title (str, optional): Title to override the automatically generated one.

    Raises:
        ValueError: If any inputs are invalid.
    """
    # Value checking
    if isinstance(beta, float) and not 0 < beta < 1:
        error_msg = "Beta must be in (0, 1)."
        raise ValueError(error_msg)
    if isinstance(solve_tol, float) and not 0 < solve_tol <= 1:
        error_msg = "Solve tolerance must be in (0, 1]."
        raise ValueError(error_msg)

    plt.figure()
    # Set up axes and axis labels.
    if normalize:
        plt.ylabel("Fraction of Initial Optimality Gap", size=14)
        if plot_type != PlotType.BOX and plot_type != PlotType.VIOLIN:
            plt.xlabel("Fraction of Budget", size=14)
            plt.xlim((0, 1))
            plt.ylim((-0.1, 1.1))
            plt.tick_params(axis="both", which="major", labelsize=12)
    else:
        plt.ylabel("Objective Function Value", size=14)
        if plot_type != PlotType.BOX and plot_type != PlotType.VIOLIN:
            plt.xlabel("Budget", size=14)
            plt.xlim((0, budget))
            plt.tick_params(axis="both", which="major", labelsize=12)
    # Specify title (plus alternative y-axis label and alternative axes).
    if plot_type == PlotType.ALL:
        title = f"{solver_name} on {problem_name}\n"
        title += "Progress Curves" if normalize else "Objective Curves"
    elif plot_type == PlotType.MEAN:
        title = f"{solver_name} on {problem_name}\n"
        title += "Mean Progress Curve" if normalize else "Mean Objective Curve"
    elif plot_type == PlotType.QUANTILE:
        if beta is None:
            error_msg = "Beta must be specified for quantile plot."
            raise ValueError(error_msg)
        beta_rounded = round(beta, 2)
        title = f"{solver_name} on {problem_name}\n{beta_rounded}-Quantile "
        title += "Progress Curve" if normalize else "Objective Curve"
    elif plot_type == PlotType.SOLVE_TIME_CDF:
        if solve_tol is None:
            error_msg = "Solve tolerance must be specified for cdf plot."
            raise ValueError(error_msg)
        plt.ylabel("Fraction of Macroreplications Solved", size=14)
        solve_tol_rounded = round(solve_tol, 2)
        title = f"{solver_name} on {problem_name}\n"
        title += f"CDF of {solve_tol_rounded}-Solve Times"
    elif plot_type == PlotType.CDF_SOLVABILITY:
        if solve_tol is None:
            error_msg = "Solve tolerance must be specified for cdf solvability plot."
            raise ValueError(error_msg)
        plt.ylabel("Problem Averaged Solve Fraction", size=14)
        title = (
            f"CDF-Solvability Profile for {solver_name}\n"
            f"Profile of CDFs of {round(solve_tol, 2)}-Solve Times"
        )
    elif plot_type == PlotType.QUANTILE_SOLVABILITY:
        if beta is None:
            error_msg = "Beta must be specified for quantile solvability plot."
            raise ValueError(error_msg)
        if solve_tol is None:
            error_msg = (
                "Solve tolerance must be specified for quantile solvability plot."
            )
            raise ValueError(error_msg)
        plt.ylabel("Fraction of Problems Solved", size=14)
        title = (
            f"Quantile Solvability Profile for {solver_name}\n"
            f"Profile of {round(beta, 2)}-Quantiles "
            f"of {round(solve_tol, 2)}-Solve Times"
        )
    elif plot_type == PlotType.DIFFERENCE_OF_CDF_SOLVABILITY:
        if solve_tol is None:
            error_msg = "Solve tolerance must be specified for cdf solvability plot."
            raise ValueError(error_msg)
        plt.ylabel("Difference in Problem Averaged Solve Fraction", size=14)
        title = (
            f"Difference of CDF-Solvability Profile for {solver_name}\n"
            f"Difference of Profiles of CDFs of {round(solve_tol, 2)}-Solve Times"
        )
        plt.plot([0, 1], [0, 0], color="black", linestyle="--")
        plt.ylim((-1, 1))
    elif plot_type == PlotType.DIFFERENCE_OF_QUANTILE_SOLVABILITY:
        if beta is None:
            error_msg = "Beta must be specified for quantile solvability plot."
            raise ValueError(error_msg)
        if solve_tol is None:
            error_msg = (
                "Solve tolerance must be specified for quantile solvability plot."
            )
            raise ValueError(error_msg)
        plt.ylabel("Difference in Fraction of Problems Solved", size=14)
        title = (
            f"Difference of Quantile Solvability Profile for {solver_name}\n"
            f"Difference of Profiles of {round(beta, 2)}-Quantiles "
            f"of {round(solve_tol, 2)}-Solve Times"
        )
        plt.plot([0, 1], [0, 0], color="black", linestyle="--")
        plt.ylim((-1, 1))
    elif plot_type == PlotType.AREA:
        plt.xlabel("Mean Area", size=14)
        plt.ylabel("Std Dev of Area")
        # plt.xlim((0, 1))
        # plt.ylim((0, 0.5))
        title = f"{solver_name}\nAreas Under Progress Curves"
    elif plot_type == PlotType.BOX or plot_type == PlotType.VIOLIN:
        plt.xlabel("Solvers")
        if normalize:
            plt.ylabel("Terminal Progress")
            title = f"{solver_name} on {problem_name}"
        else:
            plt.ylabel("Terminal Objective")
            title = f"{solver_name} on {problem_name}"
    elif plot_type == PlotType.TERMINAL_SCATTER:
        plt.xlabel("Mean Terminal Progress", size=14)
        plt.ylabel("Std Dev of Terminal Progress")
        # plt.xlim((0, 1))
        # plt.ylim((0, 0.5))
        title = f"{solver_name}\nTerminal Progress"
    else:
        error_msg = f"'{plot_type}' is not implemented."
        raise NotImplementedError(error_msg)
    # if title argument provided, overide prevous title assignment
    if plot_title is not None:
        title = plot_title
    plt.title(title, size=14)


def save_plot(
    solver_name: str,
    problem_name: str,
    plot_type: PlotType,
    normalize: bool,
    extra: float | list[float] | None = None,
    plot_title: str | None = None,
    ext: str = ".png",
    save_as_pickle: bool = False,
) -> Path:
    """Create and save a plot with appropriate labels and formatting.

    Args:
        solver_name (str): Name of the solver.
        problem_name (str): Name of the problem.
        plot_type (PlotType): Type of plot to produce. Valid options include:
            - ALL: All estimated progress curves.
            - MEAN: Estimated mean progress curve.
            - QUANTILE: Estimated beta quantile progress curve.
            - SOLVE_TIME_CDF: CDF of solve time.
            - CDF_SOLVABILITY: CDF solvability profile.
            - QUANTILE_SOLVABILITY: Quantile solvability profile.
            - DIFFERENCE_OF_CDF_SOLVABILITY: Difference of CDF solvability profiles.
            - DIFFERENCE_OF_QUANTILE_SOLVABILITY: Difference of quantile solvability
                profiles.
            - AREA: Area scatterplot.
            - TERMINAL_SCATTER: Scatterplot of mean and std dev of terminal progress.
        normalize (bool): Whether to normalize with respect to optimality gaps.
        extra (float | list[float], optional): Extra number(s) specifying quantile
            (e.g., beta) and/or solve tolerance.
        plot_title (str | None, optional): If provided, overrides the default title
            and filename.
        ext (str, optional): File extension for the saved plot. Defaults to ".png".
        save_as_pickle (bool, optional): Whether to save the plot as a pickle file.
            Defaults to False.

    Returns:
        Path: Path pointing to the location where the plot will be saved.
    """
    # Form string name for plot filename.
    if plot_type == PlotType.ALL:
        plot_name = "all_prog_curves"
    elif plot_type == PlotType.MEAN:
        plot_name = "mean_prog_curve"
    elif plot_type == PlotType.QUANTILE:
        plot_name = f"{extra}_quantile_prog_curve"
    elif plot_type == PlotType.SOLVE_TIME_CDF:
        plot_name = f"cdf_{extra}_solve_times"
    elif plot_type == PlotType.CDF_SOLVABILITY:
        plot_name = f"profile_cdf_{extra}_solve_times"
    elif plot_type == PlotType.QUANTILE_SOLVABILITY:
        if not (isinstance(extra, list) and len(extra) >= 2):
            error_msg = (
                "Extra must be a list of two floats for "
                "'quantile_solvability' plot type."
            )
            raise ValueError(error_msg)
        extra_0 = float(extra[0])
        extra_1 = float(extra[1])
        plot_name = f"profile_{extra_1}_quantile_{extra_0}_solve_times"
    elif plot_type == PlotType.DIFFERENCE_OF_CDF_SOLVABILITY:
        plot_name = f"diff_profile_cdf_{extra}_solve_times"
    elif plot_type == PlotType.DIFFERENCE_OF_QUANTILE_SOLVABILITY:
        if not (isinstance(extra, list) and len(extra) == 2):
            error_msg = (
                "Extra must be a list of two floats for "
                "'diff_quantile_solvability' plot type."
            )
            raise ValueError(error_msg)
        extra_0 = float(extra[0])
        extra_1 = float(extra[1])
        plot_name = f"diff_profile_{extra_1}_quantile_{extra_0}_solve_times"
    elif plot_type == PlotType.AREA:
        plot_name = "area_scatterplot"
    elif plot_type == PlotType.BOX:
        plot_name = "terminal_box"
    elif plot_type == PlotType.VIOLIN:
        plot_name = "terminal_violin"
    elif plot_type == PlotType.TERMINAL_SCATTER:
        plot_name = "terminal_scatter"
    else:
        raise NotImplementedError(f"'{plot_type}' is not implemented.")

    plot_dir = EXPERIMENT_DIR / "plots"
    # Create the directory if it does not exist
    plot_dir.mkdir(parents=True, exist_ok=True)

    if not normalize:
        plot_name = plot_name + "_unnorm"

    # Reformat plot_name to be suitable as a string literal.
    plot_name = plot_name.replace("\\", "").replace("$", "").replace(" ", "_")

    # If the plot title is not provided, use the default title.
    if plot_title is None:
        plot_title = f"{solver_name}_{problem_name}_{plot_name}"

    # Read in the contents of the plot directory
    existing_plots = [path.name for path in list(plot_dir.glob("*"))]

    counter = 0
    while (plot_title + ext) in existing_plots:
        # If the plot title already exists, append a counter to the filename
        counter += 1
        plot_title = f"{plot_title} ({counter})"
    extended_path_name = plot_dir / (plot_title + ext)

    plt.savefig(extended_path_name, bbox_inches="tight")

    # save plot as pickle
    if save_as_pickle:
        fig = plt.gcf()
        pickle_path = extended_path_name.with_suffix(".pkl")
        with pickle_path.open("wb") as pickle_file:
            pickle.dump(fig, pickle_file)
    # Return path_name for use in GUI.
    return extended_path_name


class ProblemsSolvers:
    """Base class for running one or more solver on one or more problem."""

    @property
    def solver_names(self) -> list[str]:
        """List of solver names."""
        return self.__solver_names

    @solver_names.setter
    def solver_names(self, solver_names: list[str]) -> None:
        self.__solver_names = solver_names
        self.__n_solvers = len(solver_names)

    @property
    def n_solvers(self) -> int:
        """Number of solvers."""
        return self.__n_solvers

    @property
    def problem_names(self) -> list[str]:
        """List of problem names."""
        return self.__problem_names

    @problem_names.setter
    def problem_names(self, problem_names: list[str]) -> None:
        self.__problem_names = problem_names
        self.__n_problems = len(problem_names)

    @property
    def n_problems(self) -> int:
        """Number of problems."""
        return self.__n_problems

    @property
    def solvers(self) -> list[Solver]:
        """List of solvers."""
        return self.__solvers

    @solvers.setter
    def solvers(self, solvers: list[Solver]) -> None:
        self.__solvers = solvers

    @property
    def problems(self) -> list[Problem]:
        """List of problems."""
        return self.__problems

    @problems.setter
    def problems(self, problems: list[Problem]) -> None:
        self.__problems = problems

    @property
    def all_solver_fixed_factors(self) -> dict[str, dict]:
        """Fixed solver factors for each solver."""
        return self.__all_solver_fixed_factors

    @all_solver_fixed_factors.setter
    def all_solver_fixed_factors(
        self, all_solver_fixed_factors: dict[str, dict]
    ) -> None:
        self.__all_solver_fixed_factors = all_solver_fixed_factors

    @property
    def all_problem_fixed_factors(self) -> dict[str, dict]:
        """Fixed problem factors for each problem."""
        return self.__all_problem_fixed_factors

    @all_problem_fixed_factors.setter
    def all_problem_fixed_factors(
        self, all_problem_fixed_factors: dict[str, dict]
    ) -> None:
        self.__all_problem_fixed_factors = all_problem_fixed_factors

    @property
    def all_model_fixed_factors(self) -> dict[str, dict]:
        """Fixed model factors for each problem."""
        return self.__all_model_fixed_factors

    @all_model_fixed_factors.setter
    def all_model_fixed_factors(self, all_model_fixed_factors: dict[str, dict]) -> None:
        self.__all_model_fixed_factors = all_model_fixed_factors

    @property
    def experiments(self) -> list[list[ProblemSolver]]:
        """All problem-solver pairs."""
        return self.__experiments

    @experiments.setter
    def experiments(self, experiments: list[list[ProblemSolver]]) -> None:
        self.__experiments = experiments

    @property
    def file_name_path(self) -> Path:
        """Path to the .pickle file for saving the ProblemsSolvers object."""
        return self.__file_name_path

    @file_name_path.setter
    def file_name_path(self, file_name_path: Path) -> None:
        self.__file_name_path = file_name_path

    @property
    def create_pair_pickles(self) -> bool:
        """Whether to create pickle files for each problem-solver pair."""
        return self.__create_pair_pickles

    @create_pair_pickles.setter
    def create_pair_pickles(self, create_pair_pickles: bool) -> None:
        self.__create_pair_pickles = create_pair_pickles

    @property
    def experiment_name(self) -> str:
        """Name of experiment to be appended to the beginning of output files."""
        return self.__experiment_name

    @experiment_name.setter
    def experiment_name(self, experiment_name: str) -> None:
        self.__experiment_name = experiment_name

    # TODO: If loading some ProblemSolver objects from file, check that their factors
    # match those in the overall ProblemsSolvers.
    def __init__(
        self,
        solver_factors: list[dict] | None = None,
        problem_factors: list[dict] | None = None,
        solver_names: list[str] | None = None,
        problem_names: list[str] | None = None,
        solver_renames: list[str] | None = None,
        problem_renames: list[str] | None = None,
        fixed_factors_filename: str | None = None,
        solvers: list[Solver] | None = None,
        problems: list[Problem] | None = None,
        experiments: list[list[ProblemSolver]] | None = None,
        file_name_path: Path | None = None,
        create_pair_pickles: bool = False,
        experiment_name: str | None = None,
    ) -> None:
        """Initialize a ProblemsSolvers object.

        There are three ways to initialize a ProblemsSolvers object:
        1. Provide the names of solvers and problems (for lookup in `directory.py`).
        2. Provide lists of solver and problem objects to pair directly.
        3. Provide a full list of `ProblemSolver` objects (as nested lists).

        Args:
            solver_factors (list[dict] | None): List of solver factor dictionaries,
                one per design point. Requires `solver_names` to match the number
                of entries.
            problem_factors (list[dict] | None): List of problem/model factor
                dictionaries, one per design point. Requires `problem_names` to match
                the number of entries.
            solver_names (list[str] | None): List of solver names to look up.
            problem_names (list[str] | None): List of problem names to look up.
            solver_renames (list[str] | None): User-specified labels for solvers.
            problem_renames (list[str] | None): User-specified labels for problems.
            fixed_factors_filename (str | None): Name of a `.py` file containing
                fixed factor dictionaries.
            solvers (list[Solver] | None): List of `Solver` objects to use directly.
            problems (list[Problem] | None): List of `Problem` objects to use directly.
            experiments (list[list[ProblemSolver]] | None): Explicit problem-solver
                pairings.
            file_name_path (Path | None): Output path for saving the
                `ProblemsSolvers` object.
            create_pair_pickles (bool): Whether to create individual `.pickle` files
                for each problem-solver pair.
            experiment_name (str | None): Optional name to prefix output files.
        """
        # set attributes for pickle create and experiment file names
        self.create_pair_pickles = create_pair_pickles
        if experiment_name is not None:
            self.file_header = f"{experiment_name}_"
            self.experiment_name = experiment_name
        else:
            self.file_header = ""
            self.experiment_name = ""
        # For some reason some of these variables weren't being assigned to the
        # class attributes. TODO: Fix this.

        output_dir = EXPERIMENT_DIR / "outputs"
        output_dir.mkdir(parents=True, exist_ok=True)

        if experiments is not None:  # Method #3
            self.experiments = experiments
            self.solvers = [
                experiments[idx][0].solver for idx in range(len(experiments))
            ]
            self.problems = [experiment.problem for experiment in experiments[0]]
            self.solver_names = [solver.name for solver in self.solvers]
            self.problem_names = [problem.name for problem in self.problems]
            self.solver_set = self.solver_names
            self.problem_set = self.problem_names

        elif solver_factors is not None and problem_factors is not None:
            # Create solvers list.
            solvers = []
            for index, dp in enumerate(solver_factors):
                if solver_names is None:
                    error_msg = "Solver names must be provided."
                    raise ValueError(error_msg)
                # Get corresponding name of solver from names.
                solver_name = solver_names[index]
                # Assign all factor values from current dp to solver object.
                solver = solver_directory[solver_name](fixed_factors=dp)
                solvers.append(solver)

            # Create problems list.
            problems = []
            for index, dp in enumerate(problem_factors):
                if problem_names is None:
                    error_msg = "Problem names must be provided."
                    raise ValueError(error_msg)
                # Get corresponding name of problem from names.
                problem_name = problem_names[index]
                # Will hold problem factor values for current dp.
                fixed_factors = {}
                # Will hold model factor values for current dp.
                model_fixed_factors = {}
                # Create default instances of problem and model to compare factor names.
                default_problem = problem_directory[problem_name]()
                default_model = default_problem.model

                # Set factor values for current dp using problem/model specifications
                # to determine if problem or model factor.
                for factor in dp:
                    if factor in default_problem.specifications:
                        fixed_factors[factor] = dp[factor]
                    if factor in default_model.specifications:
                        model_fixed_factors[factor] = dp[factor]
                # Create instance of problem and append to problems list.
                problem = problem_directory[problem_name](
                    fixed_factors=fixed_factors,
                    model_fixed_factors=model_fixed_factors,
                )
                problems.append(problem)
            # rename problems and solvers if applicable
            if solver_renames is not None:
                self.solver_renames = solver_renames
            else:
                if solver_names is None:
                    error_msg = "Solver names must be provided."
                    raise ValueError(error_msg)
                self.solver_renames = solver_names
            if problem_renames is not None:
                self.problem_renames = problem_renames
            else:
                if problem_names is None:
                    error_msg = "Problem names must be provided."
                    raise ValueError(error_msg)
                self.problem_renames = problem_names
            self.experiments = [
                [
                    ProblemSolver(
                        solver=solver,
                        problem=problem,
                        solver_rename=self.solver_renames[sol_indx],
                        problem_rename=self.problem_renames[prob_indx],
                        create_pickle=self.create_pair_pickles,
                        file_name_path=output_dir
                        / (
                            f"{self.file_header}"
                            f"{self.solver_renames[sol_indx]}_on_{self.problem_renames[prob_indx]}"
                        ),
                    )
                    for prob_indx, problem in enumerate(problems)
                ]
                for sol_indx, solver in enumerate(solvers)
            ]
            self.solvers = solvers
            self.problems = problems
            if solver_names is not None:
                self.solver_names = solver_names
            if problem_names is not None:
                self.problem_names = problem_names

            if solver_names is None:
                self.solver_set = None
            else:
                self.solver_set = set(solver_names)
            if problem_names is None:
                self.problem_set = None
            else:
                self.problem_set = set(problem_names)

        elif solvers is not None and problems is not None:  # Method #2
            self.experiments = [
                [ProblemSolver(solver=solver, problem=problem) for problem in problems]
                for solver in solvers
            ]
            self.solvers = solvers
            self.problems = problems
            self.solver_names = [solver.name for solver in self.solvers]
            self.problem_names = [problem.name for problem in self.problems]
            self.solver_set = self.solver_names
            self.problem_set = self.problem_names

        else:  # Method #1
            if solver_renames is None:
                if solver_names is None:
                    error_msg = "Solver names must be provided."
                    raise ValueError(error_msg)
                self.solver_names = solver_names
            else:
                self.solver_names = solver_renames
            if problem_renames is None:
                if problem_names is None:
                    error_msg = "Problem names must be provided."
                    raise ValueError(error_msg)
                self.problem_names = problem_names
            else:
                self.problem_names = problem_renames

            # Use this for naming file.
            self.solver_set = solver_names
            self.problem_set = problem_names
            # Read in fixed solver/problem/model factors from .py file in the
            # experiments folder.
            # File should contain three dictionaries of dictionaries called
            #   - all_solver_fixed_factors
            #   - all_problem_fixed_factors
            #   - all_model_fixed_factors
            if fixed_factors_filename is None:
                self.all_solver_fixed_factors = {
                    solver_name: {} for solver_name in self.solver_names
                }
                self.all_problem_fixed_factors = {
                    problem_name: {} for problem_name in self.problem_names
                }
                self.all_model_fixed_factors = {
                    problem_name: {} for problem_name in self.problem_names
                }
            else:
                fixed_factors_filename = "experiments.inputs." + fixed_factors_filename
                all_factors = importlib.import_module(fixed_factors_filename)
                self.all_solver_fixed_factors = all_factors.all_solver_fixed_factors
                self.all_problem_fixed_factors = all_factors.all_problem_fixed_factors
                self.all_model_fixed_factors = all_factors.all_model_fixed_factors
            # Create all problem-solver pairs (i.e., instances of ProblemSolver class).
            self.experiments = []
            for solver_idx in range(self.n_solvers):
                solver_name = self.solver_names[solver_idx]
                solver_experiments = []
                for problem_idx in range(self.n_problems):
                    problem_name = self.problem_names[problem_idx]
                    filename = f"{solver_name}_on_{problem_name}.pickle"
                    file_path = output_dir / filename
                    if file_path.exists():
                        with file_path.open("rb") as f:
                            loaded_exp = pickle.load(f)
                            solver_experiments.append(loaded_exp)
                        continue
                        # TODO: Check if the solver/problem/model factors in the file
                        # match those for the ProblemsSolvers.
                    if solver_names is None:
                        error_msg = "Solver names must be provided if no file exists."
                        raise ValueError(error_msg)
                    if problem_names is None:
                        error_msg = "Problem names must be provided if no file exists."
                        raise ValueError(error_msg)
                    # If no file exists, create new ProblemSolver object.
                    logging.debug(
                        f"No experiment file exists for {solver_name} on "
                        f"{problem_name}. "
                        "Creating new experiment."
                    )
                    # Lookup fixed factors for solver, problem, and model.
                    solver_ff = self.all_solver_fixed_factors[solver_name]
                    problem_ff = self.all_problem_fixed_factors[problem_name]
                    model_ff = self.all_model_fixed_factors[problem_name]
                    # Create new ProblemSolver object.
                    next_experiment = ProblemSolver(
                        solver_name=solver_names[solver_idx],
                        problem_name=problem_names[problem_idx],
                        solver_rename=solver_name,
                        problem_rename=problem_name,
                        solver_fixed_factors=solver_ff,
                        problem_fixed_factors=problem_ff,
                        model_fixed_factors=model_ff,
                    )
                    solver_experiments.append(next_experiment)
                self.experiments.append(solver_experiments)
                self.solvers = [
                    self.experiments[idx][0].solver
                    for idx in range(len(self.experiments))
                ]
                self.problems = [
                    experiment.problem for experiment in self.experiments[0]
                ]
        # Initialize file path.
        if file_name_path is None:
            solver_names_string = ""
            problem_names_string = ""
            if self.solver_set is not None:
                solver_names_string = "_".join(self.solver_set)
            if self.problem_set is not None:
                problem_names_string = "_".join(self.problem_set)
            s_on_p = f"{solver_names_string}_on_{problem_names_string}"
            file_name = f"{self.file_header}group_{s_on_p}.pickle"
            self.file_name_path = output_dir / file_name
        else:
            self.file_name_path = file_name_path

            self.solver_set = self.solver_names
            self.problem_set = self.problem_names

    def check_compatibility(self) -> str:
        """Check whether all experiments' solvers and problems are compatible.

        Returns:
            str: Error message in the event any problem and solver are incompatible.
        """
        errors = []
        for solver_idx in range(self.n_solvers):
            for problem_idx in range(self.n_problems):
                new_error_str = self.experiments[solver_idx][
                    problem_idx
                ].check_compatibility()
                if len(new_error_str) > 0:
                    new_msg = (
                        f"For solver {self.solver_names[solver_idx]} "
                        f"and problem {self.problem_names[problem_idx]}... "
                        + new_error_str
                    )
                    errors.append(new_msg)
        return "\n".join(errors)

    def run(self, n_macroreps: int) -> None:
        """Run `n_macroreps` of each solver on each problem.

        Args:
            n_macroreps (int): Number of macroreplications to run per problem-solver
                pair.

        Raises:
            ValueError: If `n_macroreps` is not positive.
        """
        # Value checking
        if n_macroreps <= 0:
            error_msg = "Number of macroreplications must be positive."
            raise ValueError(error_msg)

        for solver_idx in range(self.n_solvers):
            for problem_idx in range(self.n_problems):
                experiment = self.experiments[solver_idx][problem_idx]
                # If the problem-solver pair has not been run in this way before,
                # run it now and save result to .pickle file.
                if not experiment.has_run:
                    # TODO: check if this should be prob on solv instead?
                    s_on_p = f"{experiment.solver.name} on {experiment.problem.name}"
                    logging.debug(
                        f"Running {n_macroreps} macro-replications of {s_on_p}."
                    )
                    experiment.run(n_macroreps)
        # Save ProblemsSolvers object to .pickle file.
        self.record_group_experiment_results()

    def post_replicate(
        self,
        n_postreps: int,
        crn_across_budget: bool = True,
        crn_across_macroreps: bool = False,
    ) -> None:
        """Runs postreplications for each problem-solver pair on all macroreplications.

        Args:
            n_postreps (int): Number of postreplications per recommended solution.
            crn_across_budget (bool, optional): If True, use CRN across solutions from
                different time budgets. Defaults to True.
            crn_across_macroreps (bool, optional): If True, use CRN across solutions
                from different macroreplications. Defaults to False.

        Raises:
            ValueError: If n_postreps is not positive.
        """
        # Value checking
        if n_postreps <= 0:
            error_msg = "Number of postreplications must be positive."
            raise ValueError(error_msg)

        for solver_index in range(self.n_solvers):
            for problem_index in range(self.n_problems):
                experiment = self.experiments[solver_index][problem_index]
                # If the problem-solver pair has not been post-replicated in this
                # way before, post-process it now.
                if not experiment.has_postreplicated:
                    s_on_p = f"{experiment.solver.name} on {experiment.problem.name}"
                    logging.debug(f"Post-processing {s_on_p}.")
                    experiment.post_replicate(
                        n_postreps, crn_across_budget, crn_across_macroreps
                    )
        # Save ProblemsSolvers object to .pickle file.
        self.record_group_experiment_results()

    def post_normalize(
        self, n_postreps_init_opt: int, crn_across_init_opt: bool = True
    ) -> None:
        """Builds objective and progress curves for all experiment collections.

        Args:
            n_postreps_init_opt (int): Number of postreplications at initial (x0) and
                optimal (x*) solutions.
            crn_across_init_opt (bool, optional): If True, use CRN for postreplications
                at x0 and x*. Defaults to True.

        Raises:
            ValueError: If `n_postreps_init_opt` is not positive.
        """
        # Value checking
        if n_postreps_init_opt <= 0:
            error_msg = "Number of postreplications must be positive."
            raise ValueError(error_msg)

        for problem_idx in range(self.n_problems):
            experiments_same_problem = [
                self.experiments[solver_idx][problem_idx]
                for solver_idx in range(self.n_solvers)
            ]
            post_normalize(
                experiments=experiments_same_problem,
                n_postreps_init_opt=n_postreps_init_opt,
                crn_across_init_opt=crn_across_init_opt,
            )
        # Save ProblemsSolvers object to .pickle file.
        self.record_group_experiment_results()

    def check_postreplicate(self) -> bool:
        """Checks whether all experiments have been postreplicated.

        Returns:
            bool: Whether all experiments have been postreplicated
        """
        return all(
            experiment.has_postreplicated
            for row in self.experiments
            for experiment in row
        )

    def check_postnormalize(self) -> bool:
        """Checks whether all experiments have been postnormalized.

        Returns:
            bool: Whether all experiments have been postnormalized.
        """
        return all(
            experiment.has_postnormalized
            for row in self.experiments
            for experiment in row
        )

    def record_group_experiment_results(self) -> None:
        """Saves a ProblemsSolvers object to a .pickle file in the outputs directory."""
        output_dir = EXPERIMENT_DIR / "outputs"
        output_dir.mkdir(parents=True, exist_ok=True)
        with self.file_name_path.open("wb") as file:
            pickle.dump(self, file, pickle.HIGHEST_PROTOCOL)

    def log_group_experiment_results(self) -> None:
        """Creates a .txt summary of solvers and problems in the ProblemSolvers object.

        The file is saved in the 'logs/' folder next to the experiment's pickle file.
        """
        # Create a new text file in experiment/{date/time of launch}/logs folder
        # with correct name.
        log_dir = self.file_name_path.parent.parent / "logs"
        log_dir.mkdir(parents=True, exist_ok=True)
        new_filename = self.file_name_path.name.replace(
            ".pickle", "_group_experiment_results.txt"
        )  # Remove .pickle from .txt file name.
        new_path = log_dir / new_filename

        # Create text file.
        with new_path.open("w") as file:
            seperator_len = 100
            # Title text file with experiment information.
            file.write(str(self.file_name_path))
            file.write("\n")
            # Write the name of each problem.
            file.write("-" * seperator_len)
            file.write("\nProblems:\n\n")
            for i in range(self.n_problems):
                file.write(f"{self.problem_names[i]}\n\t")
                # Write model factors for each problem.
                file.write("Model Factors:\n")
                for key, value in self.problems[i].model.factors.items():
                    # Excluding model factors corresponding to decision variables.
                    if key not in self.problems[i].model_decision_factors:
                        file.write(f"\t\t{key}: {value}\n")
                # Write problem factors for each problem.
                file.write("\n\tProblem Factors:\n")
                for key, value in self.problems[i].factors.items():
                    file.write(f"\t\t{key}: {value}\n")
                file.write("\n")
            file.write("-" * seperator_len)
            # Write the name of each Solver.
            file.write("\nSolvers:\n\n")
            # Write solver factors for each solver.
            for solv_idx in range(self.n_solvers):
                file.write(f"{self.solver_names[solv_idx]}\n")
                file.write("\tSolver Factors:\n")
                for key, value in self.solvers[solv_idx].factors.items():
                    file.write(f"\t\t{key}: {value}\n")
                file.write("\n")
            file.write("-" * seperator_len)
            # Write the name of pickle files for each Problem-Solver pair if created.
            if self.create_pair_pickles:
                file.write(
                    "\nThe .pickle files for the associated Problem-Solver pairs are:\n"
                )
                for solver_group in self.experiments:
                    for experiment in solver_group:
                        file_name = experiment.file_name_path.name
                        file.write(f"{file_name}\n")
            # for p in self.problem_names:
            #     for s in self.solver_names:
            #         file.write(f"\t{s}_on_{p}.pickle\n")

    def report_group_statistics(
        self,
        solve_tols: list[float] | None = None,
        csv_filename: str = "df_solver_results",
    ) -> None:
        """Reports statistics for all solvers across all problems.

        Args:
            solve_tols (list[float], optional): Optimality gaps defining when a problem
                is considered solved (values in (0, 1]).
                Defaults to [0.05, 0.10, 0.20, 0.50].
            csv_filename (str, optional): Name of the output CSV file (without '.csv').
                Defaults to "df_solver_results".

        Raises:
            ValueError: If any solve tolerance is not in the range (0, 1].
        """
        # Assign default values
        if solve_tols is None:
            solve_tols = [0.05, 0.10, 0.20, 0.50]
        # Value checking
        if not all(0 < tol <= 1 for tol in solve_tols):
            error_msg = "Solve tols must be in (0,1]."
            raise ValueError(error_msg)
        # TODO: figure out if we should also check for increasing order of solve_tols

        # create dictionary of common solvers and problems
        pair_dict = {}  # used to hold pairs of

        for sublist in self.experiments:
            for obj in sublist:
                solver = type(obj.solver).__name__
                problem = type(obj.problem).__name__
                key = (solver, problem)
                if key not in pair_dict:
                    pair_dict[key] = [obj]
                else:
                    pair_dict[key].append(obj)
        for (solver, problem), pair_list in pair_dict.items():
            csv_filename = f"{self.file_header}{solver}_on_{problem}_results"
            self.report_statistics(
                pair_list=pair_list,
                solve_tols=solve_tols,
                csv_filename=csv_filename,
            )

    def report_statistics(
        self,
        pair_list: list[ProblemSolver],
        solve_tols: list[float] | None = None,
        csv_filename: str = "df_solver_results",
    ) -> None:
        """Calculates statistics from macroreplications and saves results to a CSV file.

        Args:
            pair_list (list[ProblemSolver]): List of ProblemSolver objects.
            solve_tols (list[float], optional): Optimality gaps defining when a problem
                is considered solved (values in (0, 1]).
                Defaults to [0.05, 0.10, 0.20, 0.50].
            csv_filename (str, optional): Name of the CSV file to write results to.
                Defaults to "df_solver_results".

        Raises:
            ValueError: If any solve tolerance is not in the range (0, 1].
        """
        # Local imports
        import csv

        # Assign default values
        if solve_tols is None:
            solve_tols = [0.05, 0.10, 0.20, 0.50]
        # Value checking
        if not all(0 < tol <= 1 for tol in solve_tols):
            error_msg = "Solve tols must be in (0,1]."
            raise ValueError(error_msg)
        # TODO: figure out if we should also check for increasing order of solve_tols

        # Create directory if it does no exist.
        log_dir = EXPERIMENT_DIR / "logs"
        log_dir.mkdir(parents=True, exist_ok=True)

        file_path = log_dir / f"{csv_filename}.csv"
        with file_path.open(mode="w", newline="") as output_file:
            csv_writer = csv.writer(
                output_file,
                delimiter=",",
                quotechar='"',
                quoting=csv.QUOTE_MINIMAL,
            )
            base_experiment = pair_list[0]
            solver_factor_names = list(base_experiment.solver.specifications.keys())
            problem_factor_names = list(base_experiment.problem.specifications.keys())
            model_factor_names = list(
                set(base_experiment.problem.model.specifications.keys())
                - base_experiment.problem.model_decision_factors
            )
            # Concatenate solve time headers.
            solve_time_headers = [
                [f"{solve_tol}-Solve Time", f"{solve_tol}-Solved? (Y/N)"]
                for solve_tol in solve_tols
            ]
            solve_time_headers = list(itertools.chain.from_iterable(solve_time_headers))
            # Print headers.
            csv_writer.writerow(
                [
                    "DesignPt#",
                    "SolverName",
                    *solver_factor_names,
                    "ProblemName",
                    *problem_factor_names,
                    *model_factor_names,
                    "MacroRep#",
                    "Final Relative Optimality Gap",
                    "Area Under Progress Curve",
                    *solve_time_headers,
                    "Initial Solution",
                    "Initial Objective Function Value",
                    "Optimal Solution",
                    "Optimal Objective Function Value",
                ]
            )
            # Compute performance metrics.
            for designpt_index in range(len(pair_list)):
                experiment = pair_list[designpt_index]
                solver_name = experiment.solver.name
                problem_name = experiment.problem.name
                # Parse lists of factors.
                solver_factor_list = [
                    experiment.solver.factors[solver_factor_name]
                    for solver_factor_name in solver_factor_names
                ]
                problem_factor_list = [
                    experiment.problem.factors[problem_factor_name]
                    for problem_factor_name in problem_factor_names
                ]
                model_factor_list = [
                    experiment.problem.model.factors[model_factor_name]
                    for model_factor_name in model_factor_names
                ]
                for mrep in range(experiment.n_macroreps):
                    progress_curve = experiment.progress_curves[mrep]
                    # Parse list of statistics.
                    solve_time_values = [
                        [
                            progress_curve.compute_crossing_time(threshold=solve_tol),
                            int(
                                progress_curve.compute_crossing_time(
                                    threshold=solve_tol
                                )
                                < float("inf")
                            ),
                        ]
                        for solve_tol in solve_tols
                    ]
                    solve_time_values = list(
                        itertools.chain.from_iterable(solve_time_values)
                    )
                    statistics_list = [
                        progress_curve.y_vals[-1],
                        progress_curve.compute_area_under_curve(),
                        *solve_time_values,
                    ]
                    init_sol = tuple([round(x, 4) for x in experiment.x0])
                    int_obj = experiment.x0_postreps[mrep]
                    opt_sol = tuple(
                        [round(x, 4) for x in experiment.all_recommended_xs[mrep][-1]]
                    )
                    opt_obj = experiment.all_est_objectives[mrep][-1]
                    solution_list = [init_sol, int_obj, opt_sol, opt_obj]
                    print_list = [
                        designpt_index,
                        solver_name,
                        *solver_factor_list,
                        problem_name,
                        *problem_factor_list,
                        *model_factor_list,
                        mrep,
                        *statistics_list,
                        *solution_list,
                    ]
                    csv_writer.writerow(print_list)


def read_group_experiment_results(
    file_path: Path | str,
) -> ProblemsSolvers:
    """Reads a ProblemsSolvers object from a .pickle file.

    Args:
        file_path (Path): Path to the .pickle file.

    Returns:
        ProblemsSolvers: A group of problem-solver experiments that were run
            or post-processed.

    Raises:
        FileNotFoundError: If the file does not exist.
    """
    file_path = resolve_file_path(file_path, EXPERIMENT_DIR / "outputs")
    with file_path.open("rb") as file:
        return pickle.load(file)


def find_unique_solvers_problems(
    experiments: list[ProblemSolver],
) -> tuple[list[Solver], list[Problem]]:
    """Finds unique solvers and problems from a list of ProblemSolver experiments.

    Args:
        experiments (list[ProblemSolver]): List of problem-solver pairs.

    Returns:
        tuple[list[Solver], list[Problem]]: A tuple containing:
            - A list of unique solvers.
            - A list of unique problems.
    """
    unique_solvers = list({experiment.solver for experiment in experiments})
    unique_problems = list({experiment.problem for experiment in experiments})
    return unique_solvers, unique_problems


def find_missing_experiments(
    experiments: list[ProblemSolver],
) -> tuple[list[Solver], list[Problem], list[tuple[Solver, Problem]]]:
    """Finds missing problem-solver pairs from a list of experiments.

    Args:
        experiments (list[ProblemSolver]): List of problem-solver pairs.

    Returns:
        tuple: A tuple containing:
            - list[Solver]: Unique solvers present in the experiments.
            - list[Problem]: Unique problems present in the experiments.
            - list[tuple[Solver, Problem]]: Problem-solver pairs that are missing.
    """
    pairs = {(experiment.solver, experiment.problem) for experiment in experiments}
    unique_solvers, unique_problems = find_unique_solvers_problems(experiments)

    missing = [
        (solver, problem)
        for solver in unique_solvers
        for problem in unique_problems
        if (solver, problem) not in pairs
    ]

    return unique_solvers, unique_problems, missing


def make_full_metaexperiment(
    existing_experiments: list[ProblemSolver],
    unique_solvers: list[Solver],
    unique_problems: list[Problem],
    missing_experiments: list[tuple[Solver, Problem]],
) -> ProblemsSolvers:
    """Creates experiments for missing problem-solver pairs.

    Args:
        existing_experiments (list[ProblemSolver]): Existing problem-solver experiments.
        unique_solvers (list[Solver]): Solvers present in the existing experiments.
        unique_problems (list[Problem]): Problems present in the existing experiments.
        missing_experiments (list[tuple[Solver, Problem]]): Problem-solver pairs that
            have not yet been run.

    Returns:
        ProblemsSolvers: A new ProblemsSolvers object containing the completed set.
    """
    full_experiments = [[] * len(unique_problems) for _ in range(len(unique_solvers))]
    for experiment in existing_experiments:
        solver_idx = unique_solvers.index(experiment.solver)
        problem_idx = unique_problems.index(experiment.problem)
        full_experiments[solver_idx][problem_idx] = experiment
    for pair in missing_experiments:
        solver_idx = unique_solvers.index(pair[0])
        problem_idx = unique_problems.index(pair[1])
        full_experiments[solver_idx][problem_idx] = ProblemSolver(
            solver=pair[0], problem=pair[1]
        )
    return ProblemsSolvers(experiments=full_experiments)


def lookup_datafarming_gem(design_type: str) -> str:
    """Check if a compatible version of the datafarming Ruby gem is installed.

    Args:
        design_type (str): The type of design to check for.

    Returns:
        str: The name of the datafarming script to use.
    """
    # Local imports
    import platform

    # Dictionary of all the valid design types and their corresponding scripts
    # Windows needs .bat file equivalents to any scripts being run
    if platform.system() == "Windows":
        datafarming_stack = {"nolhs": "stack_nolhs.rb.bat"}
    else:
        datafarming_stack = {"nolhs": "stack_nolhs.rb"}

    # Error if design type is not valid
    if design_type not in datafarming_stack:
        error_msg = "Invalid design type."
        raise Exception(error_msg)

    # Check the design type
    datafarming_file = datafarming_stack[design_type]
    command = f"{datafarming_file} --help"
    results = subprocess.run(
        command,
        shell=True,
        capture_output=True,
    )
    # If the return code is 0, then the command was successful
    if results.returncode == 0:
        return datafarming_file

    # The command was not successful, so check to see if the gem is installed
    # Check to see if the datafarming gem is installed
    command = "gem list"
    results = subprocess.run(
        command,
        shell=True,
        capture_output=True,
    )
    # If the return code is not 0, then the command was not successful
    # Let's figure out what error we're throwing
    # If the datafarming gem is not present, then tell the user
    # that they need to install it
    if "datafarming" not in results.stdout.decode("utf-8"):
        error_msg = [
            "Datafarming gem is not installed. Please install it by running:",
            "gem install datafarming -v 1.4"
            "Alternatively, you can run the setup_simopt script for your platform",
        ]
        error_msg = "\n".join(error_msg)
        raise Exception(error_msg)
    installed_gems = results.stdout.decode("utf-8").split("\n")
    # If the datafarming gem is present, then check to see if the version is correct
    # Strip away all the information except for version(s)
    datafarming_gem_installs = [
        gem.split(" ")[1] for gem in installed_gems if gem.startswith("datafarming ")
    ]
    # Local import
    import re

    # Strip away anything that isn't a period or a number
    datafarming_versions = [
        re.sub(r"[^0-9.]", "", version) for version in datafarming_gem_installs
    ]
    # Check for valid versions (min <= version < max)
    min_version = "1.0.0"
    max_version = "2.0.0"
    version_check_results = [
        min_version <= version < max_version for version in datafarming_versions
    ]
    if not any(version_check_results):
        # Write the correct error message depending on plurality
        error_msg = []
        if len(version_check_results) == 1:
            error_msg.append(
                "Datafarming gem is installed, but the installed version "
                f"{datafarming_versions} is not supported."
            )
        else:
            error_msg.append(
                f"Datafarming gem is installed, but the installed versions "
                f"{datafarming_versions} are not supported."
            )
        error_msg.append(f"Please install version {min_version} <= x < {max_version}.")
        error_msg.append(
            "This can be done by running: `gem install datafarming -v 1.4' "
            "or by running the setup_simopt script for your platform."
        )
        error_msg = " ".join(error_msg)
        raise Exception(error_msg)
    # We get here if the gem is installed and the version is correct, but
    # we still can't run the stack script. This is likely due to the gem
    # not being in the system path. We'll let the user know that they need
    # to restart their terminal/IDE.
    error_msg = (
        "Ruby was able to detect the datafarming gem, but was unable to run the "
        "stack script. If you just installed the datafarming gem, it may be necessary "
        "to restart your terminal/IDE to refresh the system path."
    )
    raise Exception(error_msg)


def create_design_list_from_table(design_table: DataFrame) -> list:
    """Create a list of solver or problem objects for each design point.

    Args:
        design_table (DataFrame): DataFrame containing the design table.
            Each row represents a design point, and each column represents a factor.

    Returns:
        list[dict]: List of dictionaries, where each dictionary contains the factor
            values for a design point.
    """
    # Local imports
    import ast

    # Create list of solver or problem objects for each dp using design_table.
    design_list = []
    dp_dict = design_table.to_dict(
        orient="list"
    )  # Creates dictonary of table to convert values to proper datatypes.
    for dp in range(len(design_table)):
        dp_factors = {}
        for factor in dp_dict:
            factor_str = str(dp_dict[factor][dp])
            dp_factors[factor] = ast.literal_eval(factor_str)
        design_list.append(dp_factors)
    return design_list


def create_design(
    name: str,
    factor_headers: list[str],
    factor_settings_filename: str,
    fixed_factors: dict,
    class_type: Literal["solver", "problem", "model"] | None = None,
    n_stacks: int = 1,
    design_type: Literal["nolhs"] = "nolhs",
    cross_design_factors: dict | None = None,
) -> list[dict]:
    """Creates a design of solver, problem, or model factors using Ruby.

    Args:
        name (str): Name of the solver, problem, or model.
        factor_headers (list[str]): Names of factors that vary in the design.
        factor_settings_filename (str): Filename of the factor settings file located in
            the `data_farming_experiments` folder.
        fixed_factors (dict): Dictionary of fixed factor values that override defaults.
        class_type (Literal["solver", "problem", "model"], optional): Type of class the
            design is built for. Use "problem" to combine problem and model factors,
            or "model" to run independently of any problem. Defaults to "solver".
        n_stacks (int, optional): Number of Ruby stacks. Defaults to 1.
        design_type (Literal["nolhs"], optional): Type of Ruby design.
            Defaults to "nolhs".
        cross_design_factors (dict, optional): Dictionary of lists of cross-design
            factor values. Defaults to None.

    Returns:
        list[dict]: A list of dictionaries, where each dictionary represents a design

    Raises:
        ValueError: If input validation fails.
        Exception: If Ruby is not installed or the design type is unsupported.
    """
    # Default values
    if cross_design_factors is None:
        cross_design_factors = {}
    if class_type is None:
        class_type = "solver"

    # TODO: add additional checking
    # Value checking
    if n_stacks <= 0:
        error_msg = "Number of stacks must be positive."
        raise ValueError(error_msg)
    if design_type not in ["nolhs"]:
        error_msg = "Invalid design type."
        raise ValueError(error_msg)

    # Search directories to create object based on name provided.
    if class_type == "solver":
        if name not in solver_directory:
            error_msg = f"Solver name {name} not found in solver directory."
            raise ValueError(error_msg)
        design_object = solver_directory[name]()
    elif class_type == "problem":
        if name not in problem_directory:
            error_msg = f"Problem name {name} not found in problem directory."
            raise ValueError(error_msg)
        design_object = problem_directory[name]()
    elif class_type == "model":
        if name not in model_directory:
            error_msg = f"Model name {name} not found in model directory."
            raise ValueError(error_msg)
        design_object = model_directory[name]()

    # Make directory to store the current design file.
    df_dir = EXPERIMENT_DIR / "data_farming"
    df_dir.mkdir(parents=True, exist_ok=True)

    source_file = df_dir / f"{factor_settings_filename}.txt"
    design_file = df_dir / f"{factor_settings_filename}_design.txt"
    # If the dest file already exists, delete it
    # TODO: investigate if this may cause issues with multiple concurrent designs
    if design_file.exists():
        design_file.unlink()

    # Only run the Ruby script if there are factors to change
    if len(factor_headers) > 0:
        # Check if the datafarming gem is installed
        command_file: str = lookup_datafarming_gem(design_type)

        # Create solver factor design from .txt file of factor settings.
        command = f'{command_file} -s {n_stacks} "{source_file}" > "{design_file}"'
        completed_process = subprocess.run(command, capture_output=True, shell=True)
        # If the design file doesn't exist, there was an error in the Ruby script.
        if not design_file.exists():
            error_msg = completed_process.stderr.decode("utf-8")
            raise Exception(
                f"Ruby script did not complete successfully.\nError:\n{error_msg}"
            )

        # Read in design matrix from .txt file. Result is a pandas DataFrame.
        try:
            design_table = pd.read_csv(
                design_file,
                header=None,
                delimiter="\t",
                encoding="utf-8",
            )
        except pd.errors.EmptyDataError:
            error_msg = (
                "Error in Ruby script. No data in design file.\n"
                "Make sure to select factors for data farming."
            )
            raise Exception(error_msg) from pd.errors.EmptyDataError
        design_table.columns = factor_headers  # Add factor headers names to dt.
    else:
        # Grab one key/value pair from the specifications
        first_item = design_object.specifications
        # Create a DataFrame with the key/value pair
        design_table = pd.DataFrame(first_item, index=[0])

    # Combine model and problem specifications for problems
    if isinstance(design_object, Problem):
        specifications = {
            **design_object.specifications,
            **design_object.model.specifications,
        }
    else:
        specifications = design_object.specifications

    # Add default values to str dict for unspecified factors.
    for factor in specifications:
        default = specifications[factor].get("default")
        if factor not in fixed_factors and factor not in factor_headers:
            fixed_factors[factor] = default

    # Add all the fixed factors to the design table
    for factor in fixed_factors:
        design_table[factor] = str(
            fixed_factors[factor]
        )  # Change to string to ensure correct addition of tuples & list data types.

    # Add cross design factors to design table.
    if len(cross_design_factors) != 0:
        # num_cross = 0 # number of times cross design is run

        # Create combination of categorical factor options.
        cross_factor_names = list(cross_design_factors.keys())
        combinations = itertools.product(
            *(cross_design_factors[opt] for opt in cross_factor_names)
        )

        new_design_table = pd.DataFrame()  # Temp empty value.
        for combination in combinations:
            # Dictionary containing current combination of cross design factor values.
            combination_dict = dict(zip(cross_factor_names, combination))
            working_design_table = design_table.copy()

            for factor in combination_dict:
                str_factor_val = str(combination_dict[factor])
                working_design_table[factor] = str_factor_val

            new_design_table = pd.concat(
                [new_design_table, working_design_table], ignore_index=True
            )

        design_table = new_design_table

    design_list = create_design_list_from_table(design_table)

    # check factors for each design point
    for dp in design_list:
        if class_type == "solver":
            # initialize temporary solver to run factor checks
            temp = solver_directory[name](fixed_factors=dp)
        if class_type == "model":
            # initialize temporary model to run factor checks
            temp = model_directory[name](fixed_factors=dp)
            # run check function on temp model
            temp.run_all_checks(factor_names=dp.keys())
        if class_type == "problem":
            # seperate problem and model factors in dp
            problem_factor_names = design_object.specifications.keys()
            problem_factors = {}
            model_factors = {}
            for factor in dp:
                if factor in problem_factor_names:
                    problem_factors[factor] = dp[factor]
                else:
                    model_factors[factor] = dp[factor]
            # initialize temporary problem to run factor checks
            temp_problem = problem_directory[name](
                fixed_factors=problem_factors, model_fixed_factors=model_factors
            )
            # initialize temporary model to run factor checks
            model_factor_names = list(temp_problem.model.specifications.keys())
            temp_problem.model.run_all_checks(factor_names=model_factor_names)

    # Write extra design information to design table.
    design_table.insert(0, "design_num", range(len(design_table)))
    design_table["name"] = design_object.name
    design_table["design_type"] = design_type
    design_table["num_stacks"] = str(n_stacks)
    # Dump the design table to a csv file.
    design_file_csv = design_file.with_suffix(".csv")
    design_table.to_csv(design_file_csv, mode="w", header=True, index=False)

    # Now return the list from earlier
    return design_list<|MERGE_RESOLUTION|>--- conflicted
+++ resolved
@@ -1344,13 +1344,8 @@
     SOLVE_TIME_CDF = "solve_time_cdf"
     CDF_SOLVABILITY = "cdf_solvability"
     QUANTILE_SOLVABILITY = "quantile_solvability"
-<<<<<<< HEAD
     DIFFERENCE_OF_CDF_SOLVABILITY = "difference_of_cdf_solvability"
     DIFFERENCE_OF_QUANTILE_SOLVABILITY = "difference_of_quantile_solvability"
-=======
-    DIFF_CDF_SOLVABILITY = "difference_of_cdf_solvability"
-    DIFF_QUANTILE_SOLVABILITY = "difference_of_quantile_solvability"
->>>>>>> b6d16922
     AREA = "area"
     BOX = "box"
     VIOLIN = "violin"
