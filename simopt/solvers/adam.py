"""
Summary
-------
ADAM
An algorithm for first-order gradient-based optimization of
stochastic objective functions, based on adaptive estimates of lower-order moments.
A detailed description of the solver can be found `here <https://simopt.readthedocs.io/en/latest/adam.html>`__.
"""

from __future__ import annotations

from typing import Callable

import numpy as np

from simopt.base import (
    ConstraintType,
    ObjectiveType,
    Problem,
    Solution,
    Solver,
    VariableType,
)


class ADAM(Solver):
    """
    An algorithm for first-order gradient-based optimization of
    stochastic objective functions, based on adaptive estimates of lower-order moments.

    Attributes
    ----------
    name : string
        name of solver
    objective_type : string
        description of objective types:
            "single" or "multi"
    constraint_type : string
        description of constraints types:
            "unconstrained", "box", "deterministic", "stochastic"
    variable_type : string
        description of variable types:
            "discrete", "continuous", "mixed"
    gradient_needed : bool
        indicates if gradient of objective function is needed
    factors : dict
        changeable factors (i.e., parameters) of the solver
    specifications : dict
        details of each factor (for GUI, data validation, and defaults)
    rng_list : list of mrg32k3a.mrg32k3a.MRG32k3a objects
        list of RNGs used for the solver's internal purposes

    Arguments
    ---------
    name : str
        user-specified name for solver
    fixed_factors : dict
        fixed_factors of the solver

    See also
    --------
    base.Solver
    """

    @property
    def objective_type(self) -> ObjectiveType:
        return ObjectiveType.SINGLE

    @property
    def constraint_type(self) -> ConstraintType:
        return ConstraintType.BOX

    @property
    def variable_type(self) -> VariableType:
        return VariableType.CONTINUOUS

    @property
    def gradient_needed(self) -> bool:
        return False

    @property
    def specifications(self) -> dict[str, dict]:
        return {
            "crn_across_solns": {
                "description": "use CRN across solutions?",
                "datatype": bool,
                "default": True,
            },
            "r": {
                "description": "number of replications taken at each solution",
                "datatype": int,
                "default": 30,
            },
            "beta_1": {
                "description": "exponential decay of the rate for the first moment estimates",
                "datatype": float,
                "default": 0.9,
            },
            "beta_2": {
                "description": "exponential decay rate for the second-moment estimates",
                "datatype": float,
                "default": 0.999,
            },
            "alpha": {
                "description": "step size",
                "datatype": float,
                "default": 0.5,  # Changing the step size matters a lot.
            },
            "epsilon": {
                "description": "a small value to prevent zero-division",
                "datatype": float,
                "default": 10 ** (-8),
            },
            "sensitivity": {
                "description": "shrinking scale for variable bounds",
                "datatype": float,
                "default": 10 ** (-7),
            },
        }

    @property
    def check_factor_list(self) -> dict[str, Callable]:
        return {
            "crn_across_solns": self.check_crn_across_solns,
            "r": self.check_r,
            "beta_1": self.check_beta_1,
            "beta_2": self.check_beta_2,
            "alpha": self.check_alpha,
            "epsilon": self.check_epsilon,
            "sensitivity": self.check_sensitivity,
        }

    def __init__(
        self, name: str = "ADAM", fixed_factors: dict | None = None
    ) -> None:
        # Let the base class handle default arguments.
        super().__init__(name, fixed_factors)

    def check_r(self) -> None:
        if self.factors["r"] <= 0:
            raise ValueError(
                "The number of replications taken at each solution must be greater than 0."
            )

    def check_beta_1(self) -> None:
        if self.factors["beta_1"] <= 0 or self.factors["beta_1"] >= 1:
            raise ValueError("Beta 1 must be between 0 and 1.")

<<<<<<< HEAD
    def check_beta_2(self):
        if self.factors["beta_2"] > 0 and self.factors["beta_2"] >= 1:
=======
    def check_beta_2(self) -> None:
        if self.factors["beta_2"] > 0 & self.factors["beta_2"] >= 1:
>>>>>>> 7b1772d8
            raise ValueError("Beta 2 must be less than 1.")

    def check_alpha(self) -> None:
        if self.factors["alpha"] <= 0:
            raise ValueError("Alpha must be greater than 0.")

    def check_epsilon(self) -> None:
        if self.factors["epsilon"] <= 0:
            raise ValueError("Epsilon must be greater than 0.")

    def check_sensitivity(self) -> None:
        if self.factors["sensitivity"] <= 0:
            raise ValueError("Sensitivity must be greater than 0.")

    def solve(self, problem: Problem) -> tuple[list[Solution], list[int]]:
        """
        Run a single macroreplication of a solver on a problem.

        Arguments
        ---------
        problem : Problem object
            simulation-optimization problem to solve
        crn_across_solns : bool
            indicates if CRN are used when simulating different solutions

        Returns
        -------
        recommended_solns : list of Solution objects
            list of solutions recommended throughout the budget
        intermediate_budgets : list of ints
            list of intermediate budgets when recommended solutions changes
        """
        recommended_solns = []
        intermediate_budgets = []
        expended_budget = 0

        # Default values.
        r: int = self.factors["r"]
        beta_1: float = self.factors["beta_1"]
        beta_2: float = self.factors["beta_2"]
        alpha: float = self.factors["alpha"]
        epsilon: float = self.factors["epsilon"]

        # Upper bound and lower bound.
        lower_bound = np.array(problem.lower_bounds)
        upper_bound = np.array(problem.upper_bounds)

        # Start with the initial solution.
        new_solution = self.create_new_solution(
            problem.factors["initial_solution"], problem
        )
        recommended_solns.append(new_solution)
        intermediate_budgets.append(expended_budget)
        problem.simulate(new_solution, r)
        expended_budget += r
        best_solution = new_solution

        # Initialize the first moment vector, the second moment vector, and the timestep.
        m = np.zeros(problem.dim)
        v = np.zeros(problem.dim)
        t = 0

        while expended_budget < problem.factors["budget"]:
            # Update timestep.
            t = t + 1
            new_x = new_solution.x
            # Check variable bounds.
            forward = np.isclose(
                new_x, lower_bound, atol=self.factors["sensitivity"]
            ).astype(int)
            backward = np.isclose(
                new_x, upper_bound, atol=self.factors["sensitivity"]
            ).astype(int)
            # BdsCheck: 1 stands for forward, -1 stands for backward, 0 means central diff.
            bounds_check = np.subtract(forward, backward)
            if problem.gradient_available:
                # Use IPA gradient if available.
                grad = (
                    -1
                    * problem.minmax[0]
                    * new_solution.objectives_gradients_mean[0]
                )
            else:
                # Use finite difference to estimate gradient if IPA gradient is not available.
                grad = self.finite_diff(new_solution, bounds_check, problem)
                expended_budget += (
                    2 * problem.dim - np.sum(bounds_check != 0)
                ) * r

            # Convert new_x from tuple to list.
            new_x = list(new_x)
            # Loop through all the dimensions.
            for i in range(problem.dim):
                # Update biased first moment estimate.
                m[i] = beta_1 * m[i] + (1 - beta_1) * grad[i]
                # Update biased second raw moment estimate.
                v[i] = beta_2 * v[i] + (1 - beta_2) * grad[i] ** 2
                # Compute bias-corrected first moment estimate.
                mhat = m[i] / (1 - beta_1**t)
                # Compute bias-corrected second raw moment estimate.
                vhat = v[i] / (1 - beta_2**t)
                # Update new_x and adjust it for box constraints.
                new_x[i] = min(
                    max(
                        new_x[i] - alpha * mhat / (np.sqrt(vhat) + epsilon),
                        lower_bound[i],
                    ),
                    upper_bound[i],
                )

            # Create new solution based on new x
            new_solution = self.create_new_solution(tuple(new_x), problem)
            # Use r simulated observations to estimate the objective value.
            problem.simulate(new_solution, r)
            expended_budget += r
            if (
                problem.minmax[0] * new_solution.objectives_mean
                > problem.minmax[0] * best_solution.objectives_mean
            ):
                best_solution = new_solution
                recommended_solns.append(new_solution)
                intermediate_budgets.append(expended_budget)

        # Loop through the budgets and convert any numpy int32s to Python ints.
        for i in range(len(intermediate_budgets)):
            intermediate_budgets[i] = int(intermediate_budgets[i])
        return recommended_solns, intermediate_budgets

    # Finite difference for approximating gradients.
    def finite_diff(
        self, new_solution: Solution, bounds_check: np.ndarray, problem: Problem
    ) -> np.ndarray:
        r = self.factors["r"]
        alpha = self.factors["alpha"]
        lower_bound = problem.lower_bounds
        upper_bound = problem.upper_bounds
        fn = -1 * problem.minmax[0] * new_solution.objectives_mean
        new_x = new_solution.x
        # Store values for each dimension.
        function_diff = np.zeros((problem.dim, 3))
        grad = np.zeros(problem.dim)

        for i in range(problem.dim):
            # Initialization.
            x1 = list(new_x)
            x2 = list(new_x)
            # Forward stepsize.
            steph1 = alpha
            # Backward stepsize.
            steph2 = alpha

            # Check variable bounds.
            if x1[i] + steph1 > upper_bound[i]:
                steph1 = np.abs(upper_bound[i] - x1[i])
            if x2[i] - steph2 < lower_bound[i]:
                steph2 = np.abs(x2[i] - lower_bound[i])

            # Decide stepsize.
            # Central diff.
            if bounds_check[i] == 0:
                function_diff[i, 2] = min(steph1, steph2)
                x1[i] = x1[i] + function_diff[i, 2]
                x2[i] = x2[i] - function_diff[i, 2]
            # Forward diff.
            elif bounds_check[i] == 1:
                function_diff[i, 2] = steph1
                x1[i] = x1[i] + function_diff[i, 2]
            # Backward diff.
            else:
                function_diff[i, 2] = steph2
                x2[i] = x2[i] - function_diff[i, 2]
            x1_solution = self.create_new_solution(tuple(x1), problem)
            if bounds_check[i] != -1:
                problem.simulate_up_to([x1_solution], r)
                fn1 = -1 * problem.minmax[0] * x1_solution.objectives_mean
                # First column is f(x+h,y).
                function_diff[i, 0] = (
                    fn1[0] if isinstance(fn1, np.ndarray) else fn1
                )
            x2_solution = self.create_new_solution(tuple(x2), problem)
            if bounds_check[i] != 1:
                problem.simulate_up_to([x2_solution], r)
                fn2 = -1 * problem.minmax[0] * x2_solution.objectives_mean
                # Second column is f(x-h,y).
                function_diff[i, 1] = (
                    fn2[0] if isinstance(fn2, np.ndarray) else fn2
                )

            # Calculate gradient.
            fn_divisor = (
                function_diff[i, 2][0]
                if isinstance(function_diff[i, 2], np.ndarray)
                else function_diff[i, 2]
            )
            if bounds_check[i] == 0:
                fn_diff = fn1 - fn2  # type: ignore
                fn_divisor = 2 * fn_divisor
                if isinstance(fn_diff, np.ndarray):
                    grad[i] = fn_diff[0] / fn_divisor
                else:
                    grad[i] = fn_diff / fn_divisor
            elif bounds_check[i] == 1:
                fn_diff = fn1 - fn  # type: ignore
                if isinstance(fn_diff, np.ndarray):
                    grad[i] = fn_diff[0] / fn_divisor
                else:
                    grad[i] = fn_diff / fn_divisor
            elif bounds_check[i] == -1:
                fn_diff = fn - fn2  # type: ignore
                if isinstance(fn_diff, np.ndarray):
                    grad[i] = fn_diff[0] / fn_divisor
                else:
                    grad[i] = fn_diff / fn_divisor
        return grad<|MERGE_RESOLUTION|>--- conflicted
+++ resolved
@@ -146,13 +146,8 @@
         if self.factors["beta_1"] <= 0 or self.factors["beta_1"] >= 1:
             raise ValueError("Beta 1 must be between 0 and 1.")
 
-<<<<<<< HEAD
-    def check_beta_2(self):
+    def check_beta_2(self) -> None:
         if self.factors["beta_2"] > 0 and self.factors["beta_2"] >= 1:
-=======
-    def check_beta_2(self) -> None:
-        if self.factors["beta_2"] > 0 & self.factors["beta_2"] >= 1:
->>>>>>> 7b1772d8
             raise ValueError("Beta 2 must be less than 1.")
 
     def check_alpha(self) -> None:
