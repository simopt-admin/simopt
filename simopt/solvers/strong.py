"""
Summary
-------
STRONG: A trust-region-based algorithm that fits first- or second-order models through function evaluations taken within
a neighborhood of the incumbent solution.
A detailed description of the solver can be found
`here <https://simopt.readthedocs.io/en/latest/strong.html>`__.
"""

from __future__ import annotations

import math
import sys
from typing import Callable, Literal

import numpy as np
from numpy.linalg import norm

from simopt.base import (
    ConstraintType,
    ObjectiveType,
    Problem,
    Solution,
    Solver,
    VariableType,
)


class STRONG(Solver):
    """
    A trust-region-based algorithm that fits first- or second-order models through function evaluations taken within a neighborhood of the incumbent solution.

    Attributes
    ----------
    name : string
        name of solver
    objective_type : string
        description of objective types:
            "single" or "multi"
    constraint_type : string
        description of constraints types:
            "unconstrained", "box", "deterministic", "stochastic"
    variable_type : string
        description of variable types:
            "discrete", "continuous", "mixed"
    gradient_needed : bool
        indicates if gradient of objective function is needed
    factors : dict
        changeable factors (i.e., parameters) of the solver
    specifications : dict
        details of each factor (for GUI, data validation, and defaults)
    rng_list : list of mrg32k3a.mrg32k3a.MRG32k3a objects
        list of RNGs used for the solver's internal purposes

    Arguments
    ---------
    name : str
        user-specified name for solver
    fixed_factors : dict
        fixed_factors of the solver

    See also
    --------
    base.Solver
    """

    @property
    def objective_type(self) -> ObjectiveType:
        return ObjectiveType.SINGLE

    @property
    def constraint_type(self) -> ConstraintType:
        return ConstraintType.BOX

    @property
    def variable_type(self) -> VariableType:
        return VariableType.CONTINUOUS

    @property
    def gradient_needed(self) -> bool:
        return False

    @property
    def specifications(self) -> dict[str, dict]:
        return {
            "crn_across_solns": {
                "description": "use CRN across solutions?",
                "datatype": bool,
                "default": True,
            },
            "n0": {
                "description": "initial sample size",
                "datatype": int,
                "default": 10,
            },
            "n_r": {
                "description": "number of replications taken at each solution",
                "datatype": int,
                "default": 10,
            },
            "sensitivity": {
                "description": "shrinking scale for VarBds",
                "datatype": float,
                "default": 10 ** (-7),
            },
            "delta_threshold": {
                "description": "maximum value of the radius",
                "datatype": float,
                "default": 1.2,
            },
            "delta_T": {
                "description": "initial size of trust region",
                "datatype": float,
<<<<<<< HEAD
                "default": 2.0
=======
                "default": 2,
>>>>>>> 7b1772d8
            },
            "eta_0": {
                "description": "constant for accepting",
                "datatype": float,
                "default": 0.01,
            },
            "eta_1": {
                "description": "constant for more confident accepting",
                "datatype": float,
                "default": 0.3,
            },
            "gamma_1": {
                "description": "constant for shrinking the trust region",
                "datatype": float,
                "default": 0.9,
            },
            "gamma_2": {
                "description": "constant for expanding the trust region",
                "datatype": float,
                "default": 1.11,
            },
            "lambda": {
                "description": "magnifying factor for n_r inside the finite difference function",
                "datatype": int,
                "default": 2,
            },
            "lambda_2": {
                "description": "magnifying factor for n_r in stage I and stage II (>1)",
                "datatype": float,
                "default": 1.01,
            },
        }
<<<<<<< HEAD
        self.check_factor_list = {
            "n0": self.check_n0,
            "lambda_2": self.check_lambda_2,
=======

    @property
    def check_factor_list(self) -> dict[str, Callable]:
        return {
>>>>>>> 7b1772d8
            "crn_across_solns": self.check_crn_across_solns,
            "n_r": self.check_n_r,
            "sensitivity": self.check_sensitivity,
            "delta_threshold": self.check_delta_threshold,
            "delta_T": self.check_delta_t,
            "eta_0": self.check_eta_0,
            "eta_1": self.check_eta_1,
            "gamma_1": self.check_gamma_1,
            "gamma_2": self.check_gamma_2,
            "lambda": self.check_lambda,
        }

<<<<<<< HEAD
    def check_lambda_2(self):
        if self.factors["lambda_2"]<1:
            raise ValueError("lambda_2 must be greater than or equal to 1.")
    
    def check_n0(self):
        if self.factors["n0"]<=0:
            raise ValueError("n0 must be greater than 0.")

    def check_n_r(self):
        if self.factors["n_r"] <= 0:
            raise ValueError("The number of replications taken at each solution must be greater than 0.")

    def check_sensitivity(self):
        if self.factors["sensitivity"] <= 0:
            raise ValueError("sensitivity must be greater than 0.")

    def check_delta_threshold(self):
        if self.factors["delta_threshold"] <= 0:
            raise ValueError("delta_threshold must be greater than 0.")

    def check_delta_T(self):
        if self.factors["delta_T"] <= self.factors["delta_threshold"]:
            raise ValueError("delta_T must be greater than delta_threshold")

    def check_eta_0(self):
        if self.factors["eta_0"] <= 0 or self.factors["eta_0"] >= 1:
            raise ValueError("eta_0 must be between 0 and 1.")

    def check_eta_1(self):
        if self.factors["eta_1"] >= 1 or self.factors["eta_1"] <= self.factors["eta_0"]:
            raise ValueError("eta_1 must be between eta_0 and 1.")

    def check_gamma_1(self):
        if self.factors["gamma_1"] <= 0 or self.factors["gamma_1"] >= 1:
            raise ValueError("gamma_1 must be between 0 and 1.")

    def check_gamma_2(self):
        if self.factors["gamma_2"] <= 1:
            raise ValueError("gamma_2 must be greater than 1.")

    def check_lambda(self):
        if self.factors["lambda"] <= 1:
            raise ValueError("lambda must be greater than 1.")
=======
    def __init__(
        self, name: str = "STRONG", fixed_factors: dict | None = None
    ) -> None:
        # Let the base class handle default arguments.
        super().__init__(name, fixed_factors)

    def check_n_r(self) -> bool:
        return self.factors["n_r"] > 0

    def check_sensitivity(self) -> bool:
        return self.factors["sensitivity"] > 0

    def check_delta_threshold(self) -> bool:
        return self.factors["delta_threshold"] > 0

    def check_delta_t(self) -> bool:
        return self.factors["delta_T"] > self.factors["delta_threshold"]

    def check_eta_0(self) -> bool:
        return self.factors["eta_0"] > 0 and self.factors["eta_0"] < 1

    def check_eta_1(self) -> bool:
        return (
            self.factors["eta_1"] < 1
            and self.factors["eta_1"] > self.factors["eta_0"]
        )

    def check_gamma_1(self) -> bool:
        return self.factors["gamma_1"] > 0 and self.factors["gamma_1"] < 1

    def check_gamma_2(self) -> bool:
        return self.factors["gamma_2"] > 1

    def check_lambda(self) -> bool:
        return self.factors["lambda"] > 1
>>>>>>> 7b1772d8

    def solve(self, problem: Problem) -> tuple[list[Solution], list[int]]:
        """
        Run a single macroreplication of a solver on a problem.

        Arguments
        ---------
        problem : Problem object
            simulation-optimization problem to solve
        crn_across_solns : bool
            indicates if CRN are used when simulating different solutions

        Returns
        -------
        recommended_solns : list of Solution objects
            list of solutions recommended throughout the budget
        intermediate_budgets : list of ints
            list of intermediate budgets when recommended solutions changes
        """
        recommended_solns = []
        intermediate_budgets = []
        expended_budget = 0

        # Default values.
        n0: int = self.factors["n0"]
        n_r: int = self.factors["n_r"]
        delta_threshold: float = self.factors["delta_threshold"]
        delta_t: float = self.factors["delta_T"]
        eta_0: float = self.factors["eta_0"]
        eta_1: float = self.factors["eta_1"]
        gamma_1: float = self.factors["gamma_1"]
        gamma_2: float = self.factors["gamma_2"]
        lam: int = self.factors["lambda"]

        # Upper bound and lower bound.
        lower_bound = np.array(problem.lower_bounds)
        upper_bound = np.array(problem.upper_bounds)

        # Start with the initial solution.
        new_solution = self.create_new_solution(
            problem.factors["initial_solution"], problem
        )
        problem.simulate(new_solution, n0)
        expended_budget += n0
        best_solution = new_solution
        recommended_solns.append(new_solution)
        intermediate_budgets.append(expended_budget)

        while expended_budget < problem.factors["budget"]:
            new_x = new_solution.x
            # Check variable bounds.
            forward = np.isclose(
                new_x, lower_bound, atol=self.factors["sensitivity"]
            ).astype(int)
            backward = np.isclose(
                new_x, upper_bound, atol=self.factors["sensitivity"]
            ).astype(int)
            # bounds_check: 1 stands for forward, -1 stands for backward, 0 means central diff.
            bounds_check = np.subtract(forward, backward)

            # Stage I.
            if delta_t > delta_threshold:
                # Step 1: Build the linear model.
                num_evals = 2 * problem.dim - np.sum(bounds_check != 0)
                grad, hessian = self.finite_diff(
                    new_solution, bounds_check, 1, problem, n_r
                )
                expended_budget += num_evals * n_r
                # A while loop to prevent zero gradient
                while norm(grad) == 0:
                    if expended_budget > problem.factors["budget"]:
                        break
                    grad, hessian = self.finite_diff(
                        new_solution, bounds_check, 1, problem, n_r
                    )
                    expended_budget += num_evals * n_r
                    # Update n_r and counter after each loop.
                    n_r = int(lam * n_r)

                # Step 2: Solve the subproblem.
                # Cauchy reduction.
                candidate_x = self.cauchy_point(grad, hessian, new_x, problem)
                candidate_solution = self.create_new_solution(
                    tuple(candidate_x), problem
                )

                # Step 3: Compute the ratio.
                # Use n_r simulated observations to estimate g_new.
                problem.simulate(candidate_solution, n_r)
                expended_budget += n_r
                # Find the old objective value and the new objective value.
                g_old = -1 * problem.minmax[0] * new_solution.objectives_mean
                g_new = (
                    -1 * problem.minmax[0] * candidate_solution.objectives_mean
                )
                g_diff = g_old - g_new
                # Construct the polynomial.
                r_old = g_old
                r_new = (
                    g_old
                    + np.matmul(np.subtract(candidate_x, new_x), grad)
                    + 0.5
                    * np.matmul(
                        np.matmul(np.subtract(candidate_x, new_x), hessian),
                        np.subtract(candidate_x, new_x),
                    )
                )
                r_diff = r_old - r_new
                if r_diff == 0:
                    print(
                        "Warning: Division by zero in STRONG solver (r_diff == 0 (Step I_3))",
                        file=sys.stderr,
                    )
                    # Follow IEEE 754 standard.
                    if g_diff < 0:
                        rho = -np.inf
                    elif g_diff > 0:
                        rho = np.inf
                    else:
                        rho = np.nan
                else:
                    rho = g_diff / r_diff

                # Step 4: Update the trust region size and determine to accept or reject the solution.
                if (rho < eta_0) | (g_diff <= 0) | (r_diff <= 0):
                    # The solution fails either the RC or SR test, the center point reamins and the trust region shrinks.
<<<<<<< HEAD
                    delta_T = gamma_1 * delta_T
                elif (eta_0 <= rho) and (rho < eta_1):
=======
                    delta_t = gamma_1 * delta_t
                elif (eta_0 <= rho) & (rho < eta_1):
>>>>>>> 7b1772d8
                    # The center point moves to the new solution and the trust region remains.
                    new_solution = candidate_solution
                    # Update incumbent best solution.
                    if (
                        problem.minmax * new_solution.objectives_mean
                        > problem.minmax * best_solution.objectives_mean
                    ):
                        best_solution = new_solution
                        recommended_solns.append(new_solution)
                        intermediate_budgets.append(expended_budget)
                else:
                    # The center point moves to the new solution and the trust region enlarges.
                    delta_t = gamma_2 * delta_t
                    new_solution = candidate_solution
                    # Update incumbent best solution.
                    if (
                        problem.minmax * new_solution.objectives_mean
                        > problem.minmax * best_solution.objectives_mean
                    ):
                        best_solution = new_solution
                        recommended_solns.append(new_solution)
                        intermediate_budgets.append(expended_budget)
                n_r = int(np.ceil(self.factors["lambda_2"] * n_r))

            # Stage II.
            # When trust region size is very small, use the quadratic design.
            else:
                n_onbound = np.sum(bounds_check != 0)
                if n_onbound <= 1:
                    num_evals = problem.dim**2
                else:
                    # TODO: Check the formula, it seems to be dividing an
                    # integer by a tuple.
                    num_evals = (
                        problem.dim**2
                        + problem.dim
                        - math.factorial(n_onbound)
                        / (math.factorial(2), math.factorial(n_onbound - 2))
                    )
                # Step 1: Build the quadratic model.
                grad, hessian = self.finite_diff(
                    new_solution, bounds_check, 2, problem, n_r
                )
                expended_budget += num_evals * n_r
                # A while loop to prevent zero gradient
                while norm(grad) == 0:
                    if expended_budget > problem.factors["budget"]:
                        break
                    grad, hessian = self.finite_diff(
                        new_solution, bounds_check, 2, problem, n_r
                    )
                    expended_budget += num_evals * n_r
                    # Update n_r and counter after each loop.
                    n_r = int(lam * n_r)
                # Step 2: Solve the subproblem.
                # Cauchy reduction.
                candidate_x = self.cauchy_point(
                    grad,
                    hessian,
                    new_x,
                    problem,
                )
                candidate_solution = self.create_new_solution(
                    tuple(candidate_x), problem
                )
                # Step 3: Compute the ratio.
                # Use r simulated observations to estimate g(x_start\).
                problem.simulate(candidate_solution, n_r)
                expended_budget += n_r
                # Find the old objective value and the new objective value.
                g_old = -1 * problem.minmax[0] * new_solution.objectives_mean
                g_new = (
                    -1 * problem.minmax[0] * candidate_solution.objectives_mean
                )
                g_diff = g_old - g_new
                # Construct the polynomial.
                r_old = g_old
                r_new = (
                    g_old
                    + np.matmul(np.subtract(candidate_x, new_x), grad)
                    + 0.5
                    * np.matmul(
                        np.matmul(np.subtract(candidate_x, new_x), hessian),
                        np.subtract(candidate_x, new_x),
                    )
                )
                r_diff = r_old - r_new
                if r_diff == 0:
                    print(
                        "Warning: Division by zero in STRONG solver (r_diff == 0 (Step II_3))",
                        file=sys.stderr,
                    )
                    rho = 0
                else:
                    rho = g_diff / r_diff
                # Step 4: Update the trust region size and determine to accept or reject the solution.
                if (rho < eta_0) | (g_diff <= 0) | (r_diff <= 0):
                    # Inner Loop.
                    rr_old = r_old
                    g_b_old = rr_old
                    sub_counter = 1
                    result_solution = new_solution
                    result_x = new_x

                    while np.sum(result_x != new_x) == 0:
                        if expended_budget > problem.factors["budget"]:
                            break
                        # Step1: Build the quadratic model.
                        g_var, h_var = self.finite_diff(
                            new_solution,
                            bounds_check,
                            2,
                            problem,
                            (sub_counter + 1) * n_r,
                        )
                        expended_budget += num_evals * (sub_counter + 1) * n_r
                        # A while loop to prevent zero gradient
                        while norm(g_var) == 0:
                            if expended_budget > problem.factors["budget"]:
                                break
                            g_var, h_var = self.finite_diff(
                                new_solution,
                                bounds_check,
                                2,
                                problem,
                                (sub_counter + 1) * n_r,
                            )
                            expended_budget += (
                                num_evals * (sub_counter + 1) * n_r
                            )
                            # Update n_r and counter after each loop.
                            n_r = int(lam * n_r)

                        # Step 2: determine the new inner solution based on the accumulated design matrix X.
                        try_x = self.cauchy_point(g_var, h_var, new_x, problem)
                        try_solution = self.create_new_solution(
                            tuple(try_x), problem
                        )

                        # Step 3.
                        problem.simulate(
                            try_solution,
                            int(
                                n_r
                                + np.ceil(
                                    sub_counter ** self.factors["lambda_2"]
                                )
                            ),
                        )
                        expended_budget += int(
                            n_r
                            + np.ceil(sub_counter ** self.factors["lambda_2"])
                        )
                        g_b_new = (
                            -1
                            * problem.minmax[0]
                            * try_solution.objectives_mean
                        )
                        dummy_solution = new_solution
                        problem.simulate(
                            dummy_solution,
                            int(
                                np.ceil(sub_counter ** self.factors["lambda_2"])
                                - np.ceil(
                                    (sub_counter - 1)
                                    ** self.factors["lambda_2"]
                                )
                            ),
                        )
                        expended_budget += int(
                            np.ceil(sub_counter ** self.factors["lambda_2"])
                            - np.ceil(
                                (sub_counter - 1) ** self.factors["lambda_2"]
                            )
                        )
                        dummy = (
                            -1
                            * problem.minmax[0]
                            * dummy_solution.objectives_mean
                        )
                        # Update g_old.
                        g_b_old = (
                            g_b_old
                            * (
                                n_r
                                + np.ceil(
                                    (sub_counter - 1)
                                    ** self.factors["lambda_2"]
                                )
                            )
                            + (
                                np.ceil(sub_counter ** self.factors["lambda_2"])
                                - np.ceil(
                                    (sub_counter - 1)
                                    ** self.factors["lambda_2"]
                                )
                            )
                            * dummy
                        ) / (
                            n_r
                            + np.ceil(sub_counter ** self.factors["lambda_2"])
                        )
                        rr_new = (
                            g_b_old
                            + np.matmul(np.subtract(try_x, new_x), g_var)
                            + 0.5
                            * np.matmul(
                                np.matmul(np.subtract(try_x, new_x), h_var),
                                np.subtract(try_x, new_x),
                            )
                        )
                        rr_old = g_b_old
                        # Set rho to the ratio.
                        g_b_diff = g_b_old - g_b_new
                        rr_diff = rr_old - rr_new
                        if rr_diff == 0:
                            print(
                                "Warning: Division by zero in STRONG solver (rr_diff == 0)",
                                file=sys.stderr,
                            )
                            rrho = 0
                        else:
                            rrho = (g_b_diff) / (rr_diff)

                        if (
                            (rrho < eta_0)
                            | ((g_b_diff) <= 0)
                            | ((rr_diff) <= 0)
                        ):
                            delta_t = gamma_1 * delta_t
                            result_solution = new_solution
                            result_x = new_x

                        elif (eta_0 <= rrho) and (rrho < eta_1):
                            # Accept the solution and remains the size of trust region.
                            result_solution = try_solution
                            result_x = try_x
                            rr_old = g_b_new
                        else:
                            # Accept the solution and expand the size of trust region.
                            delta_t = gamma_2 * delta_t
                            result_solution = try_solution
                            result_x = try_x
                            rr_old = g_b_new
                        sub_counter = sub_counter + 1
                    new_solution = result_solution
                    # Update incumbent best solution.
                    if (
                        problem.minmax * new_solution.objectives_mean
                        > problem.minmax * best_solution.objectives_mean
                    ):
                        best_solution = new_solution
                        recommended_solns.append(new_solution)
                        intermediate_budgets.append(expended_budget)
                elif (eta_0 <= rho) and (rho < eta_1):
                    # The center point moves to the new solution and the trust region remains.
                    new_solution = candidate_solution
                    # Update incumbent best solution.
                    if (
                        problem.minmax * new_solution.objectives_mean
                        > problem.minmax * best_solution.objectives_mean
                    ):
                        best_solution = new_solution
                        recommended_solns.append(new_solution)
                        intermediate_budgets.append(expended_budget)
                else:
                    # The center point moves to the new solution and the trust region enlarges.
                    delta_t = gamma_2 * delta_t
                    new_solution = candidate_solution
                    # Update incumbent best solution.
                    if (
                        problem.minmax * new_solution.objectives_mean
                        > problem.minmax * best_solution.objectives_mean
                    ):
                        best_solution = new_solution
                        recommended_solns.append(new_solution)
                        intermediate_budgets.append(expended_budget)
                n_r = int(np.ceil(self.factors["lambda_2"] * n_r))
        # Loop through each budget and convert any numpy int32s to Python ints.
        for i in range(len(intermediate_budgets)):
            intermediate_budgets[i] = int(intermediate_budgets[i])
        return recommended_solns, intermediate_budgets

    def cauchy_point(
        self,
        grad: np.ndarray,
        hessian: np.ndarray,
        new_x: tuple,
        problem: Problem,
    ) -> np.ndarray:
        """
        Find the Cauchy point based on the gradient and Hessian matrix.
        """
        delta_t = self.factors["delta_T"]
        lower_bound = problem.lower_bounds
        upper_bound = problem.upper_bounds
        if np.dot(np.matmul(grad, hessian), grad) <= 0:
            tau = 1
        else:
            tau = min(
                1,
                norm(grad) ** 3
                / (delta_t * np.dot(np.matmul(grad, hessian), grad)),
            )
        grad = np.reshape(grad, (1, problem.dim))[0]
        candidate_x = new_x - tau * delta_t * grad / norm(grad)
        cauchy_x = self.check_cons(candidate_x, new_x, lower_bound, upper_bound)
        return cauchy_x

    def check_cons(
        self,
        candidate_x: tuple,
        new_x: tuple,
        lower_bound: tuple,
        upper_bound: tuple,
    ) -> np.ndarray:
        """
        Check the feasibility of the Cauchy point and update the point accordingly.
        """
        # The current step.
        current_step = np.subtract(candidate_x, new_x)
        # Form a matrix to determine the possible stepsize.
        max_step_matrix = np.ones((2, len(candidate_x)))
        for i in range(0, len(candidate_x)):
            if current_step[i] > 0:
                step_diff = upper_bound[i] - new_x[i]
                max_step_matrix[0, i] = step_diff / current_step[i]
            elif current_step[i] < 0:
                step_diff = lower_bound[i] - new_x[i]
                max_step_matrix[1, i] = step_diff / current_step[i]
        # Find the minimum stepsize.
        t2 = max_step_matrix.min()
        # Calculate the modified x.
        modified_x = new_x + t2 * current_step
        return modified_x

    def finite_diff(
        self,
        new_solution: Solution,
        bounds_check: np.ndarray,
        stage: Literal[1, 2],
        problem: Problem,
        n_r: int,
    ) -> tuple[np.ndarray, np.ndarray]:
        """
        Finite difference for calculating gradients and BFGS for calculating Hessian matrix
        """
        delta_t = self.factors["delta_T"]
        lower_bound = problem.lower_bounds
        upper_bound = problem.upper_bounds
        fn = -1 * problem.minmax[0] * new_solution.objectives_mean
        new_x = new_solution.x
        # Store values for each dimension.
        func_diff = np.zeros((problem.dim, 3))
        grad = np.zeros(problem.dim)
        hessian = np.zeros((problem.dim, problem.dim))

        for i in range(problem.dim):
            # Initialization.
            x1 = list(new_x)
            x2 = list(new_x)
            # Forward stepsize.
            steph1 = delta_t
            # Backward stepsize.
            steph2 = delta_t

            # Check variable bounds.
            if x1[i] + steph1 > upper_bound[i]:
                steph1 = np.abs(upper_bound[i] - x1[i])
            if x2[i] - steph2 < lower_bound[i]:
                steph2 = np.abs(x2[i] - lower_bound[i])

            # Decide stepsize.
            # Central diff.
            if bounds_check[i] == 0:
                func_diff[i, 2] = min(steph1, steph2)
                x1[i] = x1[i] + func_diff[i, 2]
                x2[i] = x2[i] - func_diff[i, 2]
            # Forward diff.
            elif bounds_check[i] == 1:
                func_diff[i, 2] = steph1
                x1[i] = x1[i] + func_diff[i, 2]
            # Backward diff
            else:
                func_diff[i, 2] = steph2
                x2[i] = x2[i] - func_diff[i, 2]
            x1_solution = self.create_new_solution(tuple(x1), problem)

            # Run bounds checks.
            if bounds_check[i] != -1:
                problem.simulate_up_to([x1_solution], n_r)
                fn1 = -1 * problem.minmax[0] * x1_solution.objectives_mean
                # First column is f(x+h,y).
                func_diff[i, 0] = fn1[0] if isinstance(fn1, np.ndarray) else fn1
            x2_solution = self.create_new_solution(tuple(x2), problem)
            if bounds_check[i] != 1:
                problem.simulate_up_to([x2_solution], n_r)
                fn2 = -1 * problem.minmax[0] * x2_solution.objectives_mean
                # Second column is f(x-h,y).
                func_diff[i, 1] = fn2[0] if isinstance(fn2, np.ndarray) else fn2

            # Calculate gradient.
            fn_divisor = (
                func_diff[i, 2][0]
                if isinstance(func_diff[i, 2], np.ndarray)
                else func_diff[i, 2]
            )
            if bounds_check[i] == 0:
                fn_diff = fn1 - fn2  # type: ignore
                fn_divisor = 2 * fn_divisor
                if isinstance(fn_diff, np.ndarray):
                    grad[i] = fn_diff[0] / fn_divisor
                else:
                    grad[i] = fn_diff / fn_divisor
            elif bounds_check[i] == 1:
                fn_diff = fn1 - fn  # type: ignore
                if isinstance(fn_diff, np.ndarray):
                    grad[i] = fn_diff[0] / fn_divisor
                else:
                    grad[i] = fn_diff / fn_divisor
            elif bounds_check[i] == -1:
                fn_diff = fn - fn2  # type: ignore
                if isinstance(fn_diff, np.ndarray):
                    grad[i] = fn_diff[0] / fn_divisor
                else:
                    grad[i] = fn_diff / fn_divisor

        if stage == 2:
            # Diagonal in Hessian.
            for i in range(problem.dim):
                fn_1 = (
                    func_diff[i, 1][0]
                    if isinstance(func_diff[i, 1], np.ndarray)
                    else func_diff[i, 1]
                )
                fn_2 = (
                    func_diff[i, 2][0]
                    if isinstance(func_diff[i, 2], np.ndarray)
                    else func_diff[i, 2]
                )
                if bounds_check[i] == 0:
                    fn_0 = (
                        func_diff[i, 0][0]
                        if isinstance(func_diff[i, 0], np.ndarray)
                        else func_diff[i, 0]
                    )
                    hessian[i, i] = (fn_0 - 2 * fn[0] + fn_1) / (fn_2**2)
                elif bounds_check[i] == 1:
                    x3 = list(new_x)
                    x3[i] = x3[i] + func_diff[i, 2] / 2
                    x3_solution = self.create_new_solution(tuple(x3), problem)
                    # Check budget.
                    problem.simulate_up_to([x3_solution], n_r)
                    fn3 = -1 * problem.minmax[0] * x3_solution.objectives_mean
                    hessian[i, i] = 4 * (fn_1 - 2 * fn3[0] + fn[0]) / (fn_2**2)
                elif bounds_check[i] == -1:
                    x4 = list(new_x)
                    x4[i] = x4[i] - func_diff[i, 2] / 2
                    x4_solution = self.create_new_solution(tuple(x4), problem)
                    # Check budget.
                    problem.simulate_up_to([x4_solution], n_r)
                    fn4 = -1 * problem.minmax[0] * x4_solution.objectives_mean
                    hessian[i, i] = 4 * (fn[0] - 2 * fn4[0] + fn_1) / (fn_2**2)

                # Upper triangle in Hessian
                for j in range(i + 1, problem.dim):
                    # Neither x nor y on boundary.
                    if bounds_check[i] ** 2 + bounds_check[j] ** 2 == 0:
                        # Represent f(x+h,y+k).
                        x5 = list(new_x)
                        x5[i] = x5[i] + func_diff[i, 2]
                        x5[j] = x5[j] + func_diff[j, 2]
                        x5_solution = self.create_new_solution(
                            tuple(x5), problem
                        )
                        # Check budget.
                        problem.simulate_up_to([x5_solution], n_r)
                        fn5 = (
                            -1 * problem.minmax[0] * x5_solution.objectives_mean
                        )
                        # Represent f(x-h,y-k).
                        x6 = list(new_x)
                        x6[i] = x6[i] - func_diff[i, 2]
                        x6[j] = x6[j] - func_diff[j, 2]
                        x6_solution = self.create_new_solution(
                            tuple(x5), problem
                        )
                        # Check budget.
                        problem.simulate_up_to([x6_solution], n_r)
                        fn6 = (
                            -1 * problem.minmax[0] * x6_solution.objectives_mean
                        )
                        # Compute second order gradient.
                        fn_i0 = (
                            func_diff[i, 0][0]
                            if isinstance(func_diff[i, 0], np.ndarray)
                            else func_diff[i, 0]
                        )
                        fn_j0 = (
                            func_diff[j, 0][0]
                            if isinstance(func_diff[j, 0], np.ndarray)
                            else func_diff[j, 0]
                        )
                        fn_i1 = (
                            func_diff[i, 1][0]
                            if isinstance(func_diff[i, 1], np.ndarray)
                            else func_diff[i, 1]
                        )
                        fn_j1 = (
                            func_diff[j, 1][0]
                            if isinstance(func_diff[j, 1], np.ndarray)
                            else func_diff[j, 1]
                        )
                        fn_i2 = (
                            func_diff[i, 2][0]
                            if isinstance(func_diff[i, 2], np.ndarray)
                            else func_diff[i, 2]
                        )
                        fn_j2 = (
                            func_diff[j, 2][0]
                            if isinstance(func_diff[j, 2], np.ndarray)
                            else func_diff[j, 2]
                        )
                        hessian[i, j] = (
                            fn5[0]
                            - fn_i0
                            - fn_j0
                            + 2 * fn[0]
                            - fn_i1
                            - fn_j1
                            + fn6[0]
                        ) / (2 * fn_i2 * fn_j2)
                        hessian[j, i] = hessian[i, j]
                    # When x on boundary, y not.
                    elif bounds_check[j] == 0:
                        # Represent f(x+/-h,y+k).
                        x5 = list(new_x)
                        x5[i] = x5[i] + bounds_check[i] * func_diff[i, 2]
                        x5[j] = x5[j] + func_diff[j, 2]
                        x5_solution = self.create_new_solution(
                            tuple(x5), problem
                        )
                        # Check budget.
                        problem.simulate_up_to([x5_solution], n_r)
                        fn5 = (
                            -1 * problem.minmax[0] * x5_solution.objectives_mean
                        )
                        # Represent f(x+/-h,y-k).
                        x6 = list(new_x)
                        x6[i] = x6[i] + bounds_check[i] * func_diff[i, 2]
                        x6[j] = x6[j] - func_diff[j, 2]
                        x6_solution = self.create_new_solution(
                            tuple(x6), problem
                        )
                        # Check budget.
                        problem.simulate_up_to([x6_solution], n_r)
                        fn6 = (
                            -1 * problem.minmax[0] * x6_solution.objectives_mean
                        )
                        # Compute second order gradient.
                        hessian[i, j] = (
                            fn5 - func_diff[j, 0] - fn6 + func_diff[j, 1]
                        ) / (
                            2
                            * func_diff[i, 2]
                            * func_diff[j, 2]
                            * bounds_check[i]
                        )
                        hessian[j, i] = hessian[i, j]
                    # When y on boundary, x not.
                    elif bounds_check[i] == 0:
                        # Represent f(x+h,y+/-k).
                        x5 = list(new_x)
                        x5[i] = x5[i] + func_diff[i, 2]
                        x5[j] = x5[j] + bounds_check[j] * func_diff[j, 2]
                        x5_solution = self.create_new_solution(
                            tuple(x5), problem
                        )
                        # Check budget.
                        problem.simulate_up_to([x5_solution], n_r)
                        fn5 = (
                            -1 * problem.minmax[0] * x5_solution.objectives_mean
                        )
                        # Represent f(x-h,y+/-k).
                        x6 = list(new_x)
                        x6[i] = x6[i] + func_diff[i, 2]
                        x6[j] = x6[j] + bounds_check[j] * func_diff[j, 2]
                        x6_solution = self.create_new_solution(
                            tuple(x6), problem
                        )
                        # Check budget.
                        problem.simulate_up_to([x6_solution], n_r)
                        fn6 = (
                            -1 * problem.minmax[0] * x6_solution.objectives_mean
                        )
                        # Compute second order gradient.
                        hessian[i, j] = (
                            fn5 - func_diff[i, 0] - fn6 + func_diff[i, 1]
                        ) / (
                            2
                            * func_diff[i, 2]
                            * func_diff[j, 2]
                            * bounds_check[j]
                        )
                        hessian[j, i] = hessian[i, j]
                    elif bounds_check[i] == 1:
                        if bounds_check[j] == 1:
                            # Represent f(x+h,y+k).
                            x5 = list(new_x)
                            x5[i] = x5[i] + func_diff[i, 2]
                            x5[j] = x5[j] + func_diff[j, 2]
                            x5_solution = self.create_new_solution(
                                tuple(x5), problem
                            )
                            # Check budget.
                            problem.simulate_up_to([x5_solution], n_r)
                            fn5 = (
                                -1
                                * problem.minmax[0]
                                * x5_solution.objectives_mean
                            )
                            # Compute second order gradient.
                            hessian[i, j] = (
                                fn5 - func_diff[i, 0] - func_diff[j, 0] + fn
                            ) / (func_diff[i, 2] * func_diff[j, 2])
                            hessian[j, i] = hessian[i, j]
                        else:
                            # Represent f(x+h,y-k).
                            x5 = list(new_x)
                            x5[i] = x5[i] + func_diff[i, 2]
                            x5[j] = x5[j] - func_diff[j, 2]
                            x5_solution = self.create_new_solution(
                                tuple(x5), problem
                            )
                            # Check budget.
                            problem.simulate_up_to([x5_solution], n_r)
                            fn5 = (
                                -1
                                * problem.minmax[0]
                                * x5_solution.objectives_mean
                            )
                            # Compute second order gradient.
                            hessian[i, j] = (
                                func_diff[i, 0] - fn5 - fn + func_diff[j, 1]
                            ) / (func_diff[i, 2] * func_diff[j, 2])
                            hessian[j, i] = hessian[i, j]
                    elif bounds_check[i] == -1:
                        if bounds_check[j] == 1:
                            # Represent f(x-h,y+k).
                            x5 = list(new_x)
                            x5[i] = x5[i] - func_diff[i, 2]
                            x5[j] = x5[j] + func_diff[j, 2]
                            x5_solution = self.create_new_solution(
                                tuple(x5), problem
                            )
                            # Check budget
                            problem.simulate_up_to([x5_solution], n_r)
                            fn5 = (
                                -1
                                * problem.minmax[0]
                                * x5_solution.objectives_mean
                            )
                            # Compute second order gradient.
                            hessian[i, j] = (
                                func_diff[j, 0] - fn - fn5 + func_diff[i, 1]
                            ) / (func_diff[i, 2] * func_diff[j, 2])
                            hessian[j, i] = hessian[i, j]
                        else:
                            # Represent f(x-h,y-k).
                            x5 = list(new_x)
                            x5[i] = x5[i] - func_diff[i, 2]
                            x5[j] = x5[j] - func_diff[j, 2]
                            x5_solution = self.create_new_solution(
                                tuple(x5), problem
                            )
                            # Check budget.
                            problem.simulate_up_to([x5_solution], n_r)
                            fn5 = (
                                -1
                                * problem.minmax[0]
                                * x5_solution.objectives_mean
                            )
                            # Compute second order gradient.
                            hessian[i, j] = (
                                fn - func_diff[j, 1] - func_diff[i, 1] + fn5
                            ) / (func_diff[i, 2] * func_diff[j, 2])
                            hessian[j, i] = hessian[i, j]
        return grad, hessian<|MERGE_RESOLUTION|>--- conflicted
+++ resolved
@@ -111,11 +111,7 @@
             "delta_T": {
                 "description": "initial size of trust region",
                 "datatype": float,
-<<<<<<< HEAD
                 "default": 2.0
-=======
-                "default": 2,
->>>>>>> 7b1772d8
             },
             "eta_0": {
                 "description": "constant for accepting",
@@ -148,16 +144,10 @@
                 "default": 1.01,
             },
         }
-<<<<<<< HEAD
-        self.check_factor_list = {
-            "n0": self.check_n0,
-            "lambda_2": self.check_lambda_2,
-=======
 
     @property
     def check_factor_list(self) -> dict[str, Callable]:
         return {
->>>>>>> 7b1772d8
             "crn_across_solns": self.check_crn_across_solns,
             "n_r": self.check_n_r,
             "sensitivity": self.check_sensitivity,
@@ -170,7 +160,12 @@
             "lambda": self.check_lambda,
         }
 
-<<<<<<< HEAD
+    def __init__(
+        self, name: str = "STRONG", fixed_factors: dict | None = None
+    ) -> None:
+        # Let the base class handle default arguments.
+        super().__init__(name, fixed_factors)
+
     def check_lambda_2(self):
         if self.factors["lambda_2"]<1:
             raise ValueError("lambda_2 must be greater than or equal to 1.")
@@ -214,43 +209,6 @@
     def check_lambda(self):
         if self.factors["lambda"] <= 1:
             raise ValueError("lambda must be greater than 1.")
-=======
-    def __init__(
-        self, name: str = "STRONG", fixed_factors: dict | None = None
-    ) -> None:
-        # Let the base class handle default arguments.
-        super().__init__(name, fixed_factors)
-
-    def check_n_r(self) -> bool:
-        return self.factors["n_r"] > 0
-
-    def check_sensitivity(self) -> bool:
-        return self.factors["sensitivity"] > 0
-
-    def check_delta_threshold(self) -> bool:
-        return self.factors["delta_threshold"] > 0
-
-    def check_delta_t(self) -> bool:
-        return self.factors["delta_T"] > self.factors["delta_threshold"]
-
-    def check_eta_0(self) -> bool:
-        return self.factors["eta_0"] > 0 and self.factors["eta_0"] < 1
-
-    def check_eta_1(self) -> bool:
-        return (
-            self.factors["eta_1"] < 1
-            and self.factors["eta_1"] > self.factors["eta_0"]
-        )
-
-    def check_gamma_1(self) -> bool:
-        return self.factors["gamma_1"] > 0 and self.factors["gamma_1"] < 1
-
-    def check_gamma_2(self) -> bool:
-        return self.factors["gamma_2"] > 1
-
-    def check_lambda(self) -> bool:
-        return self.factors["lambda"] > 1
->>>>>>> 7b1772d8
 
     def solve(self, problem: Problem) -> tuple[list[Solution], list[int]]:
         """
@@ -377,13 +335,8 @@
                 # Step 4: Update the trust region size and determine to accept or reject the solution.
                 if (rho < eta_0) | (g_diff <= 0) | (r_diff <= 0):
                     # The solution fails either the RC or SR test, the center point reamins and the trust region shrinks.
-<<<<<<< HEAD
-                    delta_T = gamma_1 * delta_T
-                elif (eta_0 <= rho) and (rho < eta_1):
-=======
                     delta_t = gamma_1 * delta_t
                 elif (eta_0 <= rho) & (rho < eta_1):
->>>>>>> 7b1772d8
                     # The center point moves to the new solution and the trust region remains.
                     new_solution = candidate_solution
                     # Update incumbent best solution.
