--- conflicted
+++ resolved
@@ -165,7 +165,6 @@
             )
         return True
 
-<<<<<<< HEAD
     def check_max_price(self):
         if self.factors["max_price"] <= 0:
             raise ValueError("max_price must be greater than 0.")
@@ -217,48 +216,6 @@
     def check_simulatable_factors(self):
         if (self.factors["min_price"] > self.factors["mean_price"]) or (self.factors["mean_price"] > self.factors["max_price"]):
             raise ValueError("mean_price must be greater than or equal to min_price and less than or equal to max_price.")
-=======
-    def check_max_price(self) -> bool:
-        return self.factors["max_price"] > 0
-
-    def check_min_price(self) -> bool:
-        return self.factors["min_price"] >= 0
-
-    def check_capacity(self) -> bool:
-        return self.factors["capacity"] >= 0
-
-    def check_st_dev(self) -> bool:
-        return self.factors["st_dev"] > 0
-
-    def check_holding_cost(self) -> bool:
-        return self.factors["holding_cost"] > 0
-
-    def check_prod_cost(self) -> bool:
-        return self.factors["prod_cost"] > 0
-
-    def check_max_prod_perday(self) -> bool:
-        return self.factors["max_prod_perday"] > 0
-
-    def check_price_prod(self) -> bool:
-        return self.factors["price_prod"] > 0
-
-    def check_inven_stop(self) -> bool:
-        return self.factors["inven_stop"] > 0
-
-    def check_price_stop(self) -> bool:
-        return self.factors["price_stop"] > 0
-
-    def check_price_sell(self) -> bool:
-        return self.factors["price_sell"] > 0
-
-    def check_n_days(self) -> bool:
-        return self.factors["n_days"] >= 1
-
-    def check_simulatable_factors(self) -> bool:
-        return (self.factors["min_price"] <= self.factors["mean_price"]) & (
-            self.factors["mean_price"] <= self.factors["max_price"]
-        )
->>>>>>> 7b1772d8
 
     def replicate(self, rng_list: list[MRG32k3a]) -> tuple[dict, dict]:
         """
@@ -325,13 +282,7 @@
                     )
             # If production is not currently underway...
             else:
-<<<<<<< HEAD
                 if ((mkt_price[day] >= self.factors["price_prod"]) and (stock[day] < self.factors["inven_stop"])):
-=======
-                if (mkt_price[day] >= self.factors["price_prod"]) & (
-                    stock[day] < self.factors["inven_stop"]
-                ):
->>>>>>> 7b1772d8
                     producing[day] = 1
                     prod[day] = min(
                         self.factors["max_prod_perday"],
