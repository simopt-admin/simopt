--- conflicted
+++ resolved
@@ -4,13 +4,8 @@
             "name": "Python Debugger: Module",
             "type": "debugpy",
             "request": "launch",
-<<<<<<< HEAD
-            "module": "simopt"
-=======
             "module": "simopt",
-            "justMyCode": false,
-        
->>>>>>> f3e0963d
+            "justMyCode": true,
         }
     ]
 }